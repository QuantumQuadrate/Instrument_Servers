"""
AnalogInput class for the PXI Server
SaffmanLab, University of Wisconsin - Madison
"""

## modules 
import nidaqmx
from nidaqmx.constants import Edge, AcquisitionType, Signal, TerminalConfiguration
import numpy as np
import xml.etree.ElementTree as ET
import csv
import re
from io import StringIO
import logging
from recordclass import recordclass as rc

## local imports
from instrument import Instrument
from trigger import StartTrigger
from instrumentfuncs import *


class AnalogInput(Instrument):

    def __init__(self, pxi):
        """
        Constructor for the AnalogInput class. Not intended for initialization.
        
        Instance attributes are set to default values here which are not 
        necessarily suitable for running measurements with this class. Proper
        initialization should be done through the load_xml method with xml
        from CsPy. 
        """
        super().__init__(pxi, "AnalogInput")
        self.logger = logging.getLogger(str(self.__class__))
        self.groundMode = ''
        self.sampleRate = 0
        self.samplesPerMeasurement = 0
        self.source = ''
        self.minValue = -10.0
        self.maxValue = 10.0
        self.startTrigger = StartTrigger()
        self.task = None
        
    
    def load_xml(self, node):
        """
        Initialize AnalogInput instance attributes with xml from CsPy

        Args:
            'node': type is ET.Element. tag should be "AnalogInput" Expects
            node.tag == "AnalogInput"
        """
        
        assert node.tag == self.expectedRoot

        for child in node: 

            # not sure if this is necessary... could probably remove
            if type(child) == ET.Element:
            
                if child.tag == "enable":
                    self.enable = str_to_bool(child.text)
            
                elif child.tag == "sample_rate":
                    self.sampleRate = float(child.text) # [Hz]
                
                elif child.tag == "samples_per_measurement":
                    self.samplesPerMeasurement = int_from_str(child.text)
                    
                elif child.tag == "source":
                    self.source = child.text
                    
                elif child.tag == "waitForStartTrigger":
                    self.startTrigger.waitForStartTrigger = str_to_bool(child.text)
                    
                elif child.tag == "triggerSource":
                    self.startTrigger.source = child.text
                    
                elif child.tag == "ground_mode":
                    self.groundMode = child.text
                
                elif child.tag == "triggerEdge":
                    try:
                        # CODO: could make dictionary keys in StartTrigger 
                        # lowercase and then just .lower() the capitalized keys
                        # passed in elsewhere 
                        text = child.text[0].upper() + child.text[1:]
                        self.startTrigger.edge = StartTrigger.nidaqmx_edges[text]
                    except KeyError as e: 
                        self.logger.error(f"Not a valid {child.tag} value {child.text} \n {e}")
                        raise
                
                else:
                    self.logger.warning(f"Unrecognized XML tag \'{child.tag}\' in <{self.expectedRoot}>")

        
    def init(self):
    
        if not (self.stop_connections or self.reset_connection):
    
            if self.enable: 
            
                # Clear old task
                if self.task != None:
                    self.task.close()
                
                # configure the output terminal from an NI Enum
                
                # in the LabVIEW code, no error handling is done when an invalid
                # terminal_config is supplied; the default is used. The xml coming 
                # from Rb's CsPy supplies the channel name for self.source, rather 
                # than a valid key for TerminalConfiguration, hence the default is 
                # value is what gets used. This seems like a bug on the CsPy side,
                # even if the default here is desired.
                try: 
                    inputTerminalConfig = TerminalConfiguration[self.source]
                except KeyError as e:
                    self.logger.error(f"Invalid output terminal setting \'{self.source}\' \n"+
                             "Using default, 'NRSE' , instead")
                    inputTerminalConfig = TerminalConfiguration['NRSE']
                    
                self.task = nidaqmx.Task() # might be task.Task()
                self.task.ai_channels.add_ai_voltage_chan(
                    self.physicalChannels,
                    min_val = self.minValue,
                    max_val = self.maxValue,
                    terminal_config=inputTerminalConfig)
                
                # Setup timing. Use the onboard clock
                self.task.timing.cfg_samp_clk_timing(
                    rate=self.sampleRate, 
                    active_edge=Edge.RISING, # default
                    sample_mode=AcquisitionType.FINITE, # default
                    samps_per_chan=samplesPerMeasurement) 
                
                # Setup start trigger if configured to wait for one
                if self.startTrigger.waitForStartTrigger:
                    self.start_trigger.cfg_dig_edge_start_trig(
                        trigger_source = self.startTrigger.source,
                        trigger_edge=self.startTrigger.edge)
                        
                        
    def is_done(self):
        """
        Check if the tasks being run are completed
        
        Return:
            'done': True if tasks completed, connection was stopped or reset, or
                self.enable is False. False otherwise.
        """
        
        done = True
        if not (self.stop_connections or self.reset_connection) and self.enable:
        
            # check if NI task is dones
            done = self.task.is_task_done()
            
        return done
        
<<<<<<< HEAD
     # TODO: call in PXI.start_tasks  
=======
        
>>>>>>> 12342343
     def start(self):
        """
        Start the task
        """
        
        if not (self.stop_connections or self.reset_connection) and self.enable:
            
            # TODO: daqmx start task
            self.task.start()<|MERGE_RESOLUTION|>--- conflicted
+++ resolved
@@ -158,11 +158,8 @@
             
         return done
         
-<<<<<<< HEAD
+
      # TODO: call in PXI.start_tasks  
-=======
-        
->>>>>>> 12342343
      def start(self):
         """
         Start the task
