"""
Hamamatsu class for the PXI Server
SaffmanLab, University of Wisconsin - Madison

Author(s): Preston Huft, Juan Bohorquez

For parsing XML strings which specify the settings for the Hamamatsu C9100-13
camera and initialization of the hardware of said camera. 
"""


from ctypes import *
import numpy as np
import xml.etree.ElementTree as ET
from ni_imaq import NIIMAQSession
import re
<<<<<<< HEAD
import logging
from tcp import format_data
=======
import struct
from tcp import TCP
>>>>>>> 8086a766
from recordclass import recordclass as rc


class Hamamatsu:
    """
    Class to control the operation of the Hamamatsu camera using the NI IMAQ drivers

    could inherit from a Camera class if we choose to move
    control of other cameras (e.g. Andor) over to this server
    And/or having a parent class would shorten the code here.
    """

    # dictionaries of allowed values for class attributes. note that the key
    # 'Default' has a value which is the key for the default value to be used
    # in the dictionary
    SCAN_MODE_VALUES = {"Super Pixel": "SMD S", "Sub-array": "SMD A",
                        "Normal": "SMD N", "Default": "Normal"}
    FAN_VALUES = {"On": "FAN O", "Off": "FAN F", "Default": "Off"}
    COOLING_VALUES = {"On": "CSW O", "Off": "CSW F", "Default": "Off"}
    EXT_TRIG_SOURCE_VALUES = {"CameraLink Interface": "ESC I",
                              "Multi-Timing I/O Pin": "ESC M",
                              "BNC on Power Supply": "ESC B",
                              "Default": "BNC on Power Supply"}
    EXT_TRIG_SOURCE_MODE_VALUES = {"Edge": "EMD E",
                                   "Synchronous Readout": "EMD S",
                                   "Level": "EMD L", "Default": "EMD L"}
    LL_SENSITIVITY_VALUES = {"5x": "LLS1", "13x": "LLS2", "21x": "LLS3",
                             "Off": "LLS 0", "Default": "Off"}
    SCAN_SPEED_VALUES = {"Slow": "SSP S", "Middle": "SSP M", "High": "SSP H",
                         "Default": "High"}
    TRIG_POLARITY_VALUES = {"Negative": "ATP N", "Positive": "ATP P",
                            "Default": "Positive"}

    SubArray = rc('SubArray', ('left', 'top', 'width', 'height'))
    FrameGrabberAqRegion = rc('FrameGrabberAqRegion', ('left', 'right', 'top', 'bottom'))

    def __init__(self, pxi):

        self.pxi = pxi
        self.logger = logging.getLogger(str(self.__class__))

        # Labview Camera variables
        self.is_initialized = False
        self.num_images = 0
        self.shots_per_measurement = 0
        self.camera_roi_file_refnum = 0
        # Labview Hamamatsu variables
        # TODO : @Juan compile descriptions of settings set bellow for ease of use later
        self.enable = False  # called "use camera?" in labview
        self.analog_gain = 0  # 0-5
        self.exposure_time = 0  # can be scientific format
        self.em_gain = 0  # 0-255
        self.trigger_polarity = self.TRIG_POLARITY_VALUES[
            self.TRIG_POLARITY_VALUES["Default"]
        ]  # positive by default
        self.external_trigger_mode = self.EXT_TRIG_SOURCE_MODE_VALUES[
            self.EXT_TRIG_SOURCE_MODE_VALUES["Default"]
        ]  # level by default
        self.scan_speed = self.SCAN_SPEED_VALUES[self.SCAN_SPEED_VALUES["Default"]]  # high by default
        self.external_trigger_source = self.EXT_TRIG_SOURCE_VALUES[
            self.EXT_TRIG_SOURCE_MODE_VALUES["Default"]
        ]
        self.scan_mode = self.SCAN_MODE_VALUES[self.SCAN_MODE_VALUES["Default"]]
        self.super_pixel_binning = ""  # WHERES. MY. SUPER. SUIT?
        # Uses uint16 in labview, use ints here, cast where necessary
        self.sub_array = self.SubArray(0, 0, 0, 0)
        self.num_img_buffers = 0  # imageBuffers in labview; renamed by tag name.
        self.shots_per_measurement = 2
        self.images_to_U16 = False
        self.low_light_sensitivity = self.LL_SENSITIVITY_VALUES[
            self.LL_SENSITIVITY_VALUES["Default"]
        ]
        self.cooling = self.COOLING_VALUES[self.COOLING_VALUES["Default"]]
        self.fan = self.FAN_VALUES[self.FAN_VALUES["Default"]]
        # Uses int32 in labview, use ints here, cast where necessary
        self.fg_acquisition_region = self.FrameGrabberAqRegion(0, 0, 0, 0)
        self.session = NIIMAQSession()
        self.last_frame_acquired = -1
        self.camera_temp: float = 0.0
        self.last_measurement = np.array([])  # Holds data from previous measurement in 3D array (shots,x,y)

    @property
    def reset_connection(self) -> bool:
        return self.pxi.reset_connection

    @reset_connection.setter
    def reset_connection(self, value):
        self.pxi.reset_connection = value

    @property
    def stop_connections(self) -> bool:
        return self.pxi.stop_connections

    @stop_connections.setter
    def stop_connections(self, value):
        self.pxi.stop_connections = value

    def load_xml(self, node: ET.Element):
        """
        parse xml by tag to initialize Hamamatsu class attributes

        Args:
            'node': node with tag="camera"
        """
        
        def set_by_dict(attr: str, node_text: str, values: {str: str}):
            """
            Set the class a attribute attr based on the node_text
            
            Class attribute is set based on node_text, using a dictionary of 
            values for the attribute. If node_text is not a key in the
            dictionary, a default value specified in the dictionary itself will
            be used.
            
            Args:
                'attr': the name of the attribute to be set, which is
                    also the node tag. 
                'node_text': the text of the node whose tag  is 'attr'
                'values': dictionary of values, where at least one key
                    is "Default", whose value is the key for the default value
                    in the dictionary
            """
            try: 
                default = values["Default"]  # the key for the default value
            except KeyError as key_er:
                self.logger.error(f"Value dictionary for Hamamatsu.{attr} must include" +
                      "the key \'Default\', where the value is the key of" +
                      "the default value in the dictionary.")
                raise key_er
                #  This should still throw an error. Code bellow won't execute in this case -Juan

            assert node.tag == "camera", "This XML is not tagged for the camera"

            if node_text in values:
                setattr(self, attr, values[node_text])
            else:
                self.logger.warning(f"Invalid {attr} setting {node_text}; using {default} " +
                                    f"({values[default]}) instead.")
                setattr(self, attr, values[default])

        # in the labview class, all of the settings that get updated here are
        # appended to a settings array. the only purpose of that array is for
        # viewing the settings on the front panel by reading out the array,
        # so i have opted to not include said array.

        for child in node:

            if type(child) == ET.Element:
                # handle each tag by name:
                if child.tag == "version":
                    # labview code checks if camera settings are from
                    # "2015.05.24", which is hardcoded. probably don't need
                    # this case?
                    # TODO : Check if this info is used anywhere in labview
                    pass
                elif child.tag == "enable":
                    enable = False
                    if child.text.lower() == "true":
                        enable = True
                    self.enable = enable
                    
                elif child.tag == "analogGain":
                    try:
                        gain = int(child.text)
                        assert 0 < gain < 5, ("analogGain must be between 0 "+
                                              " and 5")
                        self.analog_gain = gain
                    except ValueError as e:  #
                        # TODO replace with logger
                        print(f"{e}\n{child.tag} value {child.text} is non-numeric!")
                        raise
                        
                elif child.tag == "exposureTime":
                    try: 
                        # can convert scientifically-formatted numbers - good
                        self.exposure_time = float(child.text)
                    except ValueError as e:  #
                        # TODO replace with logger
                        print(f"{e}\n{child.tag} value {child.text} is non-numeric!")
                        raise

                elif child.tag == "EMGain":
                    try:
                        gain = int(child.text)
                        assert 0 < gain < 255, "EMGain must be between 0 and 255"
                        self.em_gain = gain
                    except ValueError as e:  #
                        # TODO replace with logger
                        print(f"{e}\n{child.tag} value {child.text} is non-numeric!")
                        raise
                    
                elif child.tag == "triggerPolarity":
                    set_by_dict("trigger_polarity", child.text, self.TRIG_POLARITY_VALUES)

                elif child.tag == "externalTriggerMode":
                    set_by_dict("external_trigger_mode", child.text, self.EXT_TRIG_SOURCE_MODE_VALUES)

                elif child.tag == "scanSpeed":
                    set_by_dict("scan_speed", child.text, self.SCAN_SPEED_VALUES)
                        
                elif child.tag == "lowLightSensitivity":
                    set_by_dict("low_light_sensitivity", child.text, self.LL_SENSITIVITY_VALUES)
 
                elif child.tag == "externalTriggerSource":
                    set_by_dict("external_trigger_source", child.text,
                                self.EXT_TRIG_SOURCE_VALUES)
  
                elif child.tag == "cooling":
                    set_by_dict("cooling", child.text, self.COOLING_VALUES)
                    
                elif child.tag == "fan":
                    set_by_dict("fan", child.text, self.FAN_VALUES)
                    
                elif child.tag == "scanMode":
                    set_by_dict("scan_mode", child.text, self.SCAN_MODE_VALUES)
                    
                elif child.tag == "superPixelBinning":
                    self.super_pixel_binning = child.text
                    
                elif child.tag == "subArrayLeft":
                    try:
                        self.sub_array.left = int(child.text)
                    except ValueError as e: #
                        # TODO replace with logger
                        print(f"{e}\n{child.tag} value {child.text} is non-numeric!")
                        raise

                elif child.tag == "subArrayTop":
                    try:
                        self.sub_array.top = int(child.text)
                    except ValueError as e:  #
                        # TODO replace with logger
                        print(f"{e}\n{child.tag} value {child.text} is non-numeric!")
                        raise
                        
                elif child.tag == "subArrayWidth":
                    try:
                        self.sub_array.width = int(child.text)
                    except ValueError as e:  #
                        # TODO replace with logger
                        print(f"{e}\n{child.tag} value {child.text} is non-numeric!")
                        raise
                        
                elif child.tag == "subArrayHeight":
                    try:
                        self.sub_array.height = int(child.text)
                    except ValueError as e:  #
                        # TODO replace with logger
                        print(f"{e}\n{child.tag} value {child.text} is non-numeric!")
                        raise
                        
                elif child.tag == "frameGrabberAcquisitionRegionLeft":
                    try:
                        self.fg_acquisition_region.left = int(child.text)
                    except ValueError as e:  #
                        # TODO replace with logger
                        print(f"{e}\n{child.tag} value {child.text} is non-numeric!")
                        raise
                    
                elif child.tag == "frameGrabberAcquisitionRegionTop":
                    try:
                        self.fg_acquisition_region.top = int(child.text)
                    except ValueError as e:  #
                        # TODO replace with logger
                        print(f"{e}\n{child.tag} value {child.text} is non-numeric!")
                        raise
                        
                elif child.tag == "frameGrabberAcquisitionRegionRight":
                    try:
                        self.fg_acquisition_region.right = int(child.text)
                    except ValueError as e:  #
                        # TODO replace with logger
                        print(f"{e}\n{child.tag} value {child.text} is non-numeric!")
                        raise
                        
                elif child.tag == "frameGrabberAcquisitionRegionBottom":
                    try:
                        self.fg_acquisition_region.bottom = int(child.text)
                    except ValueError as e:  #
                        # TODO replace with logger
                        print(f"{e}\n{child.tag} value {child.text} is non-numeric!")
                        raise
                        
                elif child.tag == "numImageBuffers":
                    try:
                        self.num_img_buffers = int(child.text)
                    except ValueError as e:  #
                        # TODO replace with logger
                        print(f"{e}\n{child.tag} value {child.text} is non-numeric!")
                        raise
                    
                elif child.tag == "shotsPerMeasurement":
                    try:
                        self.shots_per_measurement = int(child.text)
                    except ValueError as e:  #
                        # TODO replace with logger
                        print(f"{e}\n{child.tag} value {child.text} is non-numeric!")
                        raise
                        
                elif child.tag == "forceImagesToU16":
                    force = False
                    if child.text.lower() == "true":
                        force = True
                    self.images_to_U16 = force
                    
                else:
                    # TODO: replace with logger
                    print(f"Node {child.tag} is not a valid Hamamatsu attribute")
            
    def init(self):
        """
        initialize the Hamamatsu camera's hardware 
        
        Generates an imaq session and initializes the imaq acquisition parameters, as well as the
        hamamatsu acquisition parameters.

        This function should only be called after load_xml has been called at least once.
        """
        if self.stop_connections or self.reset_connection:
            return

        if not self.enable:
            return

        if self.session.session_id.value != 0:
            self.session.close()

        if self.session.buff_list_init:
            self.session.dispose_buffer_list()

        # "img0" really shouldn't be hard-coded but it is in labview so we keep for now
        self.session.open_interface("img0")
        self.session.open_session()

        # call the Hamamatsu serial function to set the Hamamatsu settings
        self.session.hamamatsu_serial(self.cooling, self.cooling)
        self.session.hamamatsu_serial(self.fan, self.fan)
        self.session.hamamatsu_serial(self.scan_speed, self.scan_speed)

        self.session.hamamatsu_serial(
            self.external_trigger_source,
            self.external_trigger_source)

        # set trigger mode to external
        # TODO : set this mode by xml parameter
        self.session.hamamatsu_serial("AMD E", "AMD E")

        # set the external trigger mode
        self.session.hamamatsu_serial(
            self.external_trigger_mode,
            self.external_trigger_mode
        )

        self.session.hamamatsu_serial(
            self.trigger_polarity,
            self.trigger_polarity
        )

        # labview uses "Number to Fraction String Format VI" to convert the
        # exposure time to a string; as far as I can tell this formatting
        # accomplishes the same.
        exposure = "AET\s{.6f}".format(self.exposure_time)
        self.session.hamamatsu_serial(exposure, exposure)

        # labview uses "Number to Decimal String VI" to convert the
        # EMGain to a string; as far as I can tell this formatting
        # accomplishes the same thing in this use case
        emgain = f"EMG\s{self.em_gain}"
        self.session.hamamatsu_serial(emgain, emgain)

        analog_gain = f"CEG\s{self.analog_gain}"
        self.session.hamamatsu_serial(analog_gain,analog_gain)

        self.read_camera_temp()

        # last frame acquired. first actual frame will be zero.
        self.last_frame_acquired = -1

        self.session.hamamatsu_serial(self.scan_mode, self.scan_mode)

        if self.scan_mode in self.SCAN_MODE_VALUES.values():

            if self.scan_mode == "SMD S":  # superPixelBinning

                self.session.hamamatsu_serial(
                    self.super_pixel_binning,
                    self.super_pixel_binning
                )

            elif self.scan_mode == "SMD A":  # sub-array

                sub_array_left = ("SHO\s" +
                                  str(self.sub_array.left))

                self.session.hamamatsu_serial(
                    sub_array_left,
                    sub_array_left
                )

                sub_array_top = ("SVO\s" +
                                 str(self.sub_array.top))

                self.session.hamamatsu_serial(
                    sub_array_top,
                    sub_array_top
                )

                sub_array_width = ("SHW\s" +
                                   str(self.sub_array.width))

                self.session.hamamatsu_serial(
                    sub_array_width,
                    sub_array_width
                )

                sub_array_height = ("SVW\s" +
                                    str(self.sub_array.height))

                self.session.hamamatsu_serial(
                    sub_array_height,
                    sub_array_height
                )
        # default is to do nothing

        self.session.set_roi(self.fg_acquisition_region)

        self.session.setup_buffers(num_buffers=self.num_img_buffers)
        if not self.session.buff_list_init:
            pass  # TODO : deal with this error case

        # session attributes set in set_roi
        self.last_measurement = np.zeros(
            (
                self.shots_per_measurement,
                self.session.attributes("ROI Width"),
                self.session.attributes("ROI Height")
            ),
            dtype=np.uint16
        )
        self.is_initialized = True
        self.num_images = 0
        self.start()

    def start(self):
        """
        Starts the data aquisition and outputs acquisition status to log
        """

        if self.stop_connections or self.reset_connection:
            return

        if not self.enable:
            return
        # begin asynchronous acquisition
        self.session.session_acquire(asynchronous=True)
        err_c, trig_mode = self.session.hamamatsu_serial("?AMD")
        '''
        This function is called in labview and these variables are set (locally?) but they're not used in the scope, 
        just broken out as indicators. I wonder if scope in labview is somehow different from what I imagine
        '''
        err_c, acquiring, last_buffer_index, last_buffer_number = self.session.status()
        # TODO : use logging.debug
        print(f"trig mode = {trig_mode}\n"
              f"acquiring? = {acquiring}\n"
              f"last buffer acquired image number = {last_buffer_number}")

    def minimal_acquire(self):
        """
        Writes data from session's image buffers to local image array (self.last_measurement)
        """

        if self.stop_connections or self.reset_connection:
            return

        if not self.enable:
            return
        er_c, session_acquiring, last_buf_ind, last_buf_num = self.session.status()
        bf_dif = last_buf_num - self.last_frame_acquired
        not_enough_buffers = bf_dif > self.num_img_buffers

        # TODO : use logging.debug
        print(f"Last Frame : {self.last_frame_acquired}\n"
              f"New Frame : {last_buf_num}\n"
              f"Difference : {bf_dif}")
        if not session_acquiring:
            er_msg = "In session.status() NOT acquiring."
            raise SomeError(er_msg)  # TODO : Replace placeholder
        if last_buf_num != self.last_frame_acquired and last_buf_num != -1 and not_enough_buffers:
            er_msg = "The number of images taken exceeds the number of buffers alloted." + \
                "Images have been lost.  Increase the number of buffers."
            raise SomeError(er_msg)  # TODO : Replace placeholder
            # TODO : Use logger

        frame_ind = self.last_frame_acquired
        for i in range(bf_dif):
            frame_ind += 1
            # Why is this in the labview code? Should be a flag for you verbose logging is maybe?
            # TODO : Use logging.debug
            print("True: Acquiring a new image available\n"
                  f" Reading buffer number {frame_ind}")
            er_c, bf_ind, img = self.session.extract_buffer(frame_ind)
            self.last_measurement[i, :, :] = img

        # Make certain the type is correct before passing this on to CsPy
        self.last_measurement = self.last_measurement.astype(np.uint16)
        self.last_frame_acquired = frame_ind
        self.read_camera_temp()

    def read_camera_temp(self):
        """
        Reads the camera temperature, sets self.cameraTemp to the new value
        """
        if self.stop_connections or self.reset_connection:
            return

        if self.enable:
            msg_in = "?TMP"
            er_c, msg_out = self.session.hamamatsu_serial(msg_in)

            m = re.match(r"TMP (\d+)\.(\d+)", msg_out)
            self.camera_temp = float("{}.{}".format(m.group(1), m.group(2)))

        else:
            self.camera_temp = np.inf

    def data_out(self) -> str:
        """
        Returns a formatted string of relevant hamamatsu data to be written to hdf5 fike
        Returns: formatted data string
        """
        if self.stop_connections or self.reset_connection:
            return ""

        if not self.enable:
            return ""

        hm = "Hamamatsu"
        hm_str = ""
        sz = self.last_measurement.shape
        hm_str += TCP.format_data(f"{hm}/numShots", f"{sz[0]}")
        hm_str += TCP.format_data(f"{hm}/rows", f"{sz[1]}")
        hm_str += TCP.format_data(f"{hm}/columns", f"{sz[2]}")

        for shot in range(sz[0]):
            flat_ar = np.reshape(self.last_measurement[shot, :, :], sz[1]*sz[2])
            tmp_str = u16_ar_to_str(flat_ar)
            hm_str += TCP.format_data(f"{hm}/shots/{shot}", tmp_str)

        hm_str += TCP.format_data(f"{hm}/temperature", "{:.3f}".format(self.camera_temp))

        return hm_str


def u16_ar_to_str(ar: np.ndarray) -> str:
    """
    Converts ar to a string encoded as useful for parsing xml messages sent back to cspy

    Args:
        ar : input array. should be 1D ndarray
    Returns:
        string that's parsable by cspy xml reciever
    """
    return struct.pack(f"!{len(ar)}H", *ar)<|MERGE_RESOLUTION|>--- conflicted
+++ resolved
@@ -14,13 +14,10 @@
 import xml.etree.ElementTree as ET
 from ni_imaq import NIIMAQSession
 import re
-<<<<<<< HEAD
 import logging
 from tcp import format_data
-=======
 import struct
 from tcp import TCP
->>>>>>> 8086a766
 from recordclass import recordclass as rc
 
 
@@ -458,7 +455,7 @@
                 self.session.attributes("ROI Width"),
                 self.session.attributes("ROI Height")
             ),
-            dtype=np.uint16
+            dtype=int
         )
         self.is_initialized = True
         self.num_images = 0
