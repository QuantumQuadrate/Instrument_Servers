--- conflicted
+++ resolved
@@ -480,7 +480,6 @@
                     "Command",
                     c_uint32(buf_cmd)
                 )
-<<<<<<< HEAD
             self.session.buflist_init = True
 
             '''
@@ -489,10 +488,6 @@
             significantly from this!
             TODO : @Juan - Take a closer look at the labview code and see if there's something your 
                 copying of the c-loop missed!
-=======
-
-
->>>>>>> 509ede1e
                 # labview formats i as a signed decimal integer here, but
                 # ints formatted with d qualifier should just be ints.
                 ringNum = f"LL Ring num {buf_num}" 
