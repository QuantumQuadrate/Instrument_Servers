<<<<<<< HEAD
"""
PXI class for the PXI Server
SaffmanLab, University of Wisconsin - Madison

For receiving xml-wrapped messages from CsPy over a TCP/IP connection,
updating the relevant PXI device classes with the parsed xml, and returning
responses from hardware to CsPy. 
"""

'''
general TODOs and ideas:
- could decorate methods like is_done with a timeout method
- could implement error handling and checking whether connection has been 
    stopped or restarted with a decorator
- error object to bundle exception/error message returned with a boolean? 
    would be useful in loops that should exit on exception raised
'''

#### modules
import socket
import logging
import threading
import xml.etree.ElementTree as ET
from typing import Tuple
from queue import Queue, Empty

#### misc local classes
from keylistener import KeyListener

#### local device classes
from hsdio import HSDIO
#from hamamatsu import Hamamatsu
from tcp import TCP


class PXI:
    
    help_str = ("At any time, type... \n"+
	            " - \'h\' to see this message again \n"+
				" - \'r\' to reset the connection to CsPy \n"+
				" - \'q\' to stop the connection and close this server.")

    def __init__(self, address: Tuple[str, int]):
        self.logger = logging.getLogger(str(self.__class__))
        self._stop_connections = False
        self._reset_connection = False
        self.cycle_continuously = True
        self.exit_measurement = False

        self.keylisten_thread = None

        # queues. 0 indicates no maximum queue length enforced.
        self.command_queue = Queue(0)
        self.return_data_queue = Queue(0)

        self.return_data_str = ""  # this seems to exist primarily for debugging

        self.element_tags = []  # for debugging

        # instantiate the device objects
        self.hsdio = HSDIO(self)
        self.tcp = TCP(self, address)
        self.hamamatsu = Hamamatsu()
        self.analog_input = AnalogOutput(self)
        self.analog_output = AnalogInput(self)
        self.ttl = TTLInput(self)
        self.daqmx_do = DAQmxDO(self)
        # TODO: implement these classes
        self.counters = None  # Counters()

    @property
    def stop_connections(self) -> bool:
        return self._stop_connections

    @stop_connections.setter
    def stop_connections(self, value):
        self._stop_connections = value

    @property
    def reset_connection(self) -> bool:
        return self._reset_connection

    @reset_connection.setter
    def reset_connection(self, value):
        self._reset_connection = value

    def queue_command(self, command):
        self.command_queue.put(command)

    def launch_network_thread(self):
        self.tcp.launch_network_thread()

    def launch_experiment_thread(self):
        """
        Launch a thread for the main experiment loop

        Thread target method = self.command_loop
        """
        self.experiment_thread = threading.Thread(
            target=self.command_loop,
            name='Experiment Thread'
        )
        self.experiment_thread.setDaemon(False)
        self.experiment_thread.start()

    def command_loop(self):
        """
        Update devices with xml from CsPy and, get and return data from devices

        Pop a command from self.command_queue on each iteration, parse the xml
        in that command, and update the instruments accordingly. When th queue
        is empty, try to receive measurements from the data if cycling
        continuously.

        This function handles the switching between updating devices and
        getting data from them, while the bulk of the work is done in the
        hierarchy of methods in self.parse_xml and self.measurment.
        """

        while not self.stop_connections:
            try:
                # dequeue xml; non-blocking
                xml_str = self.command_queue.get(block=False, timeout=0)
                self.parse_xml(xml_str)

            except Empty:
                # TODO add these variables to constructor
                self.exit_measurement = False
                self.return_data_str = ""  # reset the list

                if self.cycle_continuously:
                    # This method returns the data as well as updates
                    # 'return_data_str', so having a return in this method
                    # seems uneccesary
                    return_data_str = self.measurement()

    def launch_keylisten_thread(self):
        """
        Launch a KeyListener thread to get key pressses in the command line
        """
        self.keylisten_thread = KeyListener(self.on_key_press)
        self.keylisten_thread.setDaemon(True)
        self.logger.info("starting keylistener")
        self.keylisten_thread.start()

    def parse_xml(self, xml_str):
        """
        Initialize the device instances and other settings from queued xml
        
        Loop over highest tier of xml tags with the root tag='LabView' in the 
        message received from CsPy, and call the appropriate device class accordingly. the xml is popped 
        from a queue, which updates in the network_loop whenever a valid 
        message from CsPy is received. 
        
        Args:
            'xml_str': (str) xml received from CsPy in the receive_message method
        """
        
        self.exit_measurement = False
        self.element_tags = []  # clear the list of received tags

        # get the xml root
        root = ET.fromstring(xml_str)
        if root.tag != "LabView":
            self.logger.info("Not a valid msg for the pxi")

        else:
            # loop non-recursively over children in root
            for child in root:
                self.element_tags.append(child)

                if child.tag == "measure":
                    if self.return_data_queue.empty():
                        # if no data ready, take one measurement
                        self.measurement()
                    else:
                        pass
                        # Cast return_data_queue to a string? in labview the
                        # global "Return Data" is simply assigned the value of
                        # "Return Data Queue", despite the fact that the latter
                        # is a Queue instance and the former is filled elsewhere
                        # with a string built from concatenated xml.
                        #
                        # self.return_data_str = str(return_data_queue

                elif child.tag == "pause":
                    # TODO: set state of server to 'pause';
                    # i don't know if this a feature that currently gets used,
                    # so might be able to omit this.
                    pass

                elif child.tag == "run":
                    # TODO: set state of server to 'run';
                    # i don't know if this a feature that currently gets used,
                    # so might be able to omit this.
                    pass

                elif child.tag == "HSDIO":
                    # set up the HSDIO
                    # self.hsdio.load_xml(child)
                    # self.hsdio.init()
                    # self.hsdio.update()
                    pass
                elif child.tag == "TTL":
                    # self.ttl.load_xml(child)
                    # self.ttl.init()
                    pass
                elif child.tag == "DAQmxDO":
                    # self.daqmxdo.load_xml(child)
                    # self.daqmxdo.init() # called setup in labview
                    pass
                elif child.tag == "timeout":
                    try:
                        # get timeout in [ms]
                        self.measurement_timeout = 1000 * float(child.text)
                    except ValueError as e:
                        self.logger.error(f"{e} \n {child.txt} is not valid " +
                                          f"text for node {child.tag}")

                elif child.tag == "cycleContinuously":
                    cycle = False
                    if child.text.lower() == "True":
                        cycle = True
                    self.cycle_continuously = cycle

                elif child.tag == "camera":
                    pass
                    # set up the Hamamatsu camera
                    # self.hamamatsu.load_xml(child)
                    # self.hamamatsu.init()

                elif child.tag == "AnalogOutput":
                    # set up the analog_output
                    # self.analog_output.load_xml(child)
                    # self.analog_output.init() # setup in labview
                    # self.analog_output.update()
                    pass

                elif child.tag == "AnalogInput":
                    # set up the analog_input
                    # self.analog_input.load_xml(child)
                    # self.analog_input.init()
                    pass

                elif child.tag == "Counters":
                    # TODO: implement counters class
                    # set up the counters
                    # self.counters.load_xml(child)
                    # self.counters.init()
                    pass

                # might implement, or might move RF generator functionality to
                # CsPy based on code used by Hybrid.
                elif child.tag == "RF_generators":
                    pass

                else:
                    self.logger.warning(f"Node {child.tag} received is not a valid" +
                                        f"child tag under root <{root.tag}>")

        # TODO: some sort of error handling. could have several try/except
        # blocks in the if/elifs above

        # TODO: implement send message
        # send a message back to CsPy
        self.tcp.send_message()

        # clear the return data
        self.return_data_str = ""
        self.return_data_queue = Queue(0)

    def data_to_xml(self):
        """
        Convert responses from devices to xml and append to self.return_data_str

        This method both returns the xml data as a string, and updates the PXI
        instance variable 'return_data_str', where xml data comes from the
        device classes is_out methods.

        Returns:
            'return_data_str': (str) concatenated string of xml-formatted data
        """

        return_data_str = ""

        '''
        Once all data_out methods are implemented, could do something like this:
        
        # the devices that have a data_out method
        data_devices = [self.counters, self.ttl, self.analog_input]

        for dev in data_devices:
            try:
                self.return_data_str += dev.data_out()
            except Exception as e:
                self.logger.error(f"encountered error in {dev}.data_out: \n {e}")
        '''
        
        
        #return_data_str += self.hamamatsu.data_out()  # TODO : Implement
        return_data_str += self.counters.data_out()
        return_data_str += self.ttl.data_out()
        return_data_str += self.analog_input.data_out()
        #return_data_str += self.demo.data_out()  # TODO : Implement

        return return_data_str

    def measurement(self):
        """
        Return a queue of the acquired responses queried from device hardware

        Returns:
            'return_data_queue': (Queue) the responses received from the device
                classes
        """

        return_data = ""
        if not (self.stop_connections or self.exit_measurement):
            self.reset_data()
            self.system_checks()
            self.start_tasks()  # TODO : Implement

            _is_done = False
            _is_error = False
            # TODO : labview uses timed loop with 1kHz clock and dt=10 ms.
            # How precise does this loop need to be?
            # loop until pulse output is completed
            while not (_is_done or _is_error or self.stop_connections
                       or self.exit_measurement):
                _is_done, error_out = self.is_done()
                # _is_error = error_out["IsError?"] # TODO implement somehow

            self.get_data()
            self.system_checks()
            self.stop_tasks()  # TODO: implement
            return_data = self.data_to_xml()
        return return_data

    def reset_data(self):
        """
        Resets data on devices which need to be reset.

        For now, only applies to TTL
        """
        self.ttl.reset_data() 

    def system_checks(self):
        """
        Check devices. 
        
        For now, only applies to TTL
        """
        self.ttl.check() 

    def start_tasks(self):
        """
        Start measurement and output tasks for relevant devices
        """
        # self.counters.start()  # TODO : Implement
        self.daqmx_do.start()  
        self.hsdio.start()  
        self.analog_input.start()
        self.analog_output.start()
        # self.reset_timeout()  # TODO : Implement. need to discuss how we want to handle timing

    def stop_tasks(self):
        """
        Stop measurement and output tasks for relevant devices
        """
        # self.counters.stop()  # TODO : Implement
        self.hsdio.stop()  
        self.daqmx_do.stop()
        self.analog_input.stop()
        self.analog_output.stop() 

    def get_data(self):
        # self.counters.get_data()
        # self.hamamatsu.minimal_acquire()  # TODO : Implement
        self.analog_input.get_data()

    def is_done(self) -> bool:
        """
        Check if devices running processes are done yet

        Loops over the device classes and calls the instance's is_done method
        for each device capable of running a process and breaks when a process
        is found to not be done.

        Returns:
            'done': will return True iff all the device processes are done.
        """

        done = True
        if not (self.stop_connections or self.exit_measurement):
            devices = [
                self.hsdio, 
                self.analog_output, 
                self.analog_input, 
                self.daqmx_do]

            # loop over devices which have is_done method
            for dev in devices:
                if not dev.is_done():
                   done = False
                   break
                   
        return done, 0 # why is there a zero here?

    def reset_timeout(self):
        """
        Seems to change a global variable 'Timeout Elapses at' to the current time + timeout
        Will that work here?
        Returns:

        """
        # TODO: Implement
        pass

    def on_key_press(self, key):
        """
        Determines what happens for key presses in the command prompt.

        This method to be passed into the KeyListener instance to be called
        when keys are pressed.

        Args:
            'key': the returned key from msvcrt.getwch(), e.g. 'h'
        """

        # self.logger.info(f"{key} was pressed")

        if key == 'h':
            self.logger.info(self.help_str)

        if key == 'r':
            self.logger.info("Connection reset by user.")
            self.reset_connection = True

        elif key == 'q':
            self.logger.info("Connection stopped by user. Closing server.")
            # self.keylisten_thread.end()
            self.stop_connections = True

        else:
            self.logger.info("Not a valid keypress. Type \'h\' for help.")
=======
"""
PXI class for the PXI Server
SaffmanLab, University of Wisconsin - Madison

For receiving xml-wrapped messages from CsPy over a TCP/IP connection,
updating the relevant PXI device classes with the parsed xml, and returning
responses from hardware to CsPy. 
"""

'''
general TODOs and ideas:
- could decorate methods like is_done with a timeout method
- could implement error handling and checking whether connection has been 
    stopped or restarted with a decorator
- error object to bundle exception/error message returned with a boolean? 
    would be useful in loops that should exit on exception raised
'''

#### modules
import socket
import logging
import threading
import xml.etree.ElementTree as ET
from typing import Tuple
from queue import Queue, Empty

#### misc local classes
from keylistener import KeyListener

#### local device classes
from hsdio import HSDIO
#from hamamatsu import Hamamatsu
from tcp import TCP


class PXI:
    
    help_str = ("At any time, type... \n"+
	            " - \'h\' to see this message again \n"+
				" - \'r\' to reset the connection to CsPy \n"+
				" - \'q\' to stop the connection and close this server.")

    def __init__(self, address: Tuple[str, int]):
        self.logger = logging.getLogger(str(self.__class__))
        self._stop_connections = False
        self._reset_connection = False
        self.cycle_continuously = True
        self.exit_measurement = False

        self.keylisten_thread = None

        # queues. 0 indicates no maximum queue length enforced.
        self.command_queue = Queue(0)
        self.return_data_queue = Queue(0)

        self.return_data_str = ""  # this seems to exist primarily for debugging

        self.element_tags = []  # for debugging

        # instantiate the device objects
        self.hsdio = HSDIO(self)
        self.tcp = TCP(self, address)
        self.hamamatsu = Hamamatsu()
        # TODO: implement these classes
        self.counters = None  # Counters()
        self.analog_input = None  # AnalogOutput(self)
        self.analog_output = None  # AnalogInput(self)
        self.ttl = None  # TTL()
        self.daqmx_do = None # DAQMX_DO()

    @property
    def stop_connections(self) -> bool:
        return self._stop_connections

    @stop_connections.setter
    def stop_connections(self, value):
        self._stop_connections = value

    @property
    def reset_connection(self) -> bool:
        return self._reset_connection

    @reset_connection.setter
    def reset_connection(self, value):
        self._reset_connection = value

    def queue_command(self, command):
        self.command_queue.put(command)

    def launch_network_thread(self):
        self.tcp.launch_network_thread()

    def launch_experiment_thread(self):
        """
        Launch a thread for the main experiment loop

        Thread target method = self.command_loop
        """
        self.experiment_thread = threading.Thread(
            target=self.command_loop,
            name='Experiment Thread'
        )
        self.experiment_thread.setDaemon(False)
        self.experiment_thread.start()

    def command_loop(self):
        """
        Update devices with xml from CsPy and, get and return data from devices

        Pop a command from self.command_queue on each iteration, parse the xml
        in that command, and update the instruments accordingly. When th queue
        is empty, try to receive measurements from the data if cycling
        continuously.

        This function handles the switching between updating devices and
        getting data from them, while the bulk of the work is done in the
        hierarchy of methods in self.parse_xml and self.measurment.
        """

        while not self.stop_connections:
            try:
                # dequeue xml; non-blocking
                xml_str = self.command_queue.get(block=False, timeout=0)
                self.parse_xml(xml_str)

            except Empty:
                # TODO add these variables to constructor
                self.exit_measurement = False
                self.return_data_str = ""  # reset the list

                if self.cycle_continuously:
                    # This method returns the data as well as updates
                    # 'return_data_str', so having a return in this method
                    # seems uneccesary
                    return_data_str = self.measurement()

    def launch_keylisten_thread(self):
        """
        Launch a KeyListener thread to get key pressses in the command line
        """
        self.keylisten_thread = KeyListener(self.on_key_press)
        self.keylisten_thread.setDaemon(True)
        self.logger.info("starting keylistener")
        self.keylisten_thread.start()

    def parse_xml(self, xml_str):
        """
        Initialize the device instances and other settings from queued xml
        
        Loop over highest tier of xml tags with the root tag='LabView' in the 
        message received from CsPy, and call the appropriate device class accordingly. the xml is popped 
        from a queue, which updates in the network_loop whenever a valid 
        message from CsPy is received. 
        
        Args:
            'xml_str': (str) xml received from CsPy in the receive_message method
        """
        
        self.exit_measurement = False
        self.element_tags = []  # clear the list of received tags

        # get the xml root
        root = ET.fromstring(xml_str)
        if root.tag != "LabView":
            self.logger.info("Not a valid msg for the pxi")

        else:
            # loop non-recursively over children in root
            for child in root:
                self.element_tags.append(child)

                if child.tag == "measure":
                    if self.return_data_queue.empty():
                        # if no data ready, take one measurement
                        self.measurement()
                    else:
                        pass
                        # Cast return_data_queue to a string? in labview the
                        # global "Return Data" is simply assigned the value of
                        # "Return Data Queue", despite the fact that the latter
                        # is a Queue instance and the former is filled elsewhere
                        # with a string built from concatenated xml.
                        #
                        # self.return_data_str = str(return_data_queue

                elif child.tag == "pause":
                    # TODO: set state of server to 'pause';
                    # i don't know if this a feature that currently gets used,
                    # so might be able to omit this.
                    pass

                elif child.tag == "run":
                    # TODO: set state of server to 'run';
                    # i don't know if this a feature that currently gets used,
                    # so might be able to omit this.
                    pass

                elif child.tag == "HSDIO":
                    # set up the HSDIO
                    # self.hsdio.load_xml(child)
                    # self.hsdio.init()
                    # self.hsdio.update()
                    pass
                elif child.tag == "TTL":
                    # TODO: implement TTL class
                    # self.ttl.load_xml(child)
                    # self.ttl.init()
                    pass
                elif child.tag == "DAQmxDO":
                    # TODO: implement DAQmxDO class
                    # self.daqmxdo.load_xml(child)
                    # self.daqmxdo.init() # called setup in labview
                    pass
                elif child.tag == "timeout":
                    try:
                        # get timeout in [ms]
                        self.measurement_timeout = 1000 * float(child.text)
                    except ValueError as e:
                        self.logger.error(f"{e} \n {child.txt} is not valid " +
                                          f"text for node {child.tag}")

                elif child.tag == "cycleContinuously":
                    cycle = False
                    if child.text.lower() == "True":
                        cycle = True
                    self.cycle_continuously = cycle

                elif child.tag == "camera":
                    pass
                    # set up the Hamamatsu camera
                    # self.hamamatsu.load_xml(child)
                    # self.hamamatsu.init()

                elif child.tag == "AnalogOutput":
                    # TODO: implement analog_output class
                    # set up the analog_output
                    # self.analog_output.load_xml(child)
                    # self.analog_output.init() # setup in labview
                    # self.analog_output.update()
                    pass

                elif child.tag == "AnalogInput":
                    # TODO: implement analog_input class
                    # set up the analog_input
                    # self.analog_input.load_xml(child)
                    # self.analog_input.init()
                    pass

                elif child.tag == "Counters":
                    # TODO: implement counters class
                    # set up the counters
                    # self.counters.load_xml(child)
                    # self.counters.init()
                    pass

                # might implement, or might move RF generator functionality to
                # CsPy based on code used by Hybrid.
                elif child.tag == "RF_generators":
                    pass

                else:
                    self.logger.warning(f"Node {child.tag} received is not a valid" +
                                        f"child tag under root <{root.tag}>")

        # TODO: some sort of error handling. could have several try/except
        # blocks in the if/elifs above

        # TODO: implement send message
        # send a message back to CsPy
        self.tcp.send_message()

        # clear the return data
        self.return_data_str = ""
        self.return_data_queue = Queue(0)

    def data_to_xml(self):
        """
        Convert responses from devices to xml and append to self.return_data_str

        This method both returns the xml data as a string, and updates the PXI
        instance variable 'return_data_str', where xml data comes from the
        device classes is_out methods.

        Returns:
            'return_data_str': (str) concatenated string of xml-formatted data
        """

        return_data_str = ""

        '''
        I'm going to write these out explicitly for now. We can implement a large instrument list
        and use abstract classes to simplify methods like this in the near future. Until then, I think
        it's best to write it out.
        -Juan
                # the devices that have a data_out method
        data_spawns = []

        for spawn in data_spawns:
            # TODO: implement data_out methods in the relevant classes
            self.return_data_str += spawn.data_out()
        '''

        #return_data_str += self.hamamatsu.data_out()  # TODO : Implement
        #return_data_str += self.counters.data_out()  # TODO : Implement
        #return_data_str += self.ttl.data_out()  # TODO : Implement
        #return_data_str += self.analog_input.data_out()  # TODO : Implement
        #return_data_str += self.demo.data_out()  # TODO : Implement

        return return_data_str

    def measurement(self):
        """
        Return a queue of the acquired responses queried from device hardware

        Returns:
            'return_data_queue': (Queue) the responses received from the device
                classes
        """

        return_data = ""
        if not (self.stop_connections or self.exit_measurement):
            self.reset_data()
            self.system_checks()
            self.start_tasks()  # TODO : Implement

            _is_done = False
            _is_error = False
            # TODO : labview uses timed loop with 1kHz clock and dt=10 ms.
            # How precise does this loop need to be?
            # loop until pulse output is completed
            while not (_is_done or _is_error or self.stop_connections
                       or self.exit_measurement):
                _is_done, error_out = self.is_done()
                # _is_error = error_out["IsError?"] # TODO implement somehow

            self.get_data()
            self.system_checks()
            self.stop_tasks()  # TODO: implement
            return_data = self.data_to_xml()
        return return_data


    '''
    Note : This is the entirety of what the following two functions do in labview. They can, in 
    principle, be expanded for other devices with similar needs. - Juan
    '''

    def reset_data(self):
        """
        Resets data on devices which need to be reset.

        So far only ttl is reset in labview code.
        """
        # self.ttl.reset_data()  # TODO : implement this
        pass

    def system_checks(self):
        """
        This is all this function does in the labview.
        """
        # self.ttl.ttl_check()  # TODO: Implement
        pass

    def start_tasks(self):
        # self.counters.start()  # TODO : Implement
        # self.daqmx_do.start()  # TODO : Implement
        # self.hsdio.start()  # TODO : Implement
        # self.analog_input.start()  # TODO : Implement
        # self.analog_output.start()  # TODO : Implement
        # self.reset_timeout()  # TODO : Implement
        pass

    def stop_tasks(self):
        # self.counters.stop()  # TODO : Implement
        # self.hsdio.stop()  # TODO : Implement
        # self.daqmx_do.stop()  # TODO : Implement
        # self.analog_input.stop()  # TODO : Implement
        # self.analog_output.stop()  # TODO : Implement
        pass

    def get_data(self):
        # self.counters.get_data()
        # self.hamamatsu.minimal_acquire()  # TODO : Implement
        # self.analog_input.get_data()  # TODO : Implement
        pass

    def is_done(self):
        """
        Check if devices running processes are done yet

        Loops over the device classes and calls the instance's is_done method
        for each device capable of running a process and breaks when a process
        is found to not be done.

        Returns:
            'done': will return True iff all the device processes are done.
        """

        done = True
        if not (self.stop_connections or self.exit_measurement):
            devices = [self.hsdio, self.analog_output, self.analog_input]  # ,
            # self.daqmx_pulseout] # in labview daqmx_pulseout is
            # distinct from the DAQmxDO class

            # loop over devices which have is_done method; could generalize to
            # explicitly listing devices above, but this is more transparent
            for dev in devices:
                pass
                # TODO implement is_done method in the relevant device classes
                # if not dev.is_done():
                #    done = False
                #    break
        return done, 0

    def reset_timeout(self):
        """
        Seems to change a global variable 'Timeout Elapses at' to the current time + timeout
        Will that work here?
        Returns:

        """
        # TODO: Implement
        pass

    def on_key_press(self, key):
        """
        Determines what happens for key presses in the command prompt.

        This method to be passed into the KeyListener instance to be called
        when keys are pressed.

        Args:
            'key': the returned key from msvcrt.getwch(), e.g. 'h'
        """

        # self.logger.info(f"{key} was pressed")

        if key == 'h':
            self.logger.info(self.help_str)

        if key == 'r':
            self.logger.info("Connection reset by user.")
            self.reset_connection = True

        elif key == 'q':
            self.logger.info("Connection stopped by user. Closing server.")
            # self.keylisten_thread.end()
            self.stop_connections = True

        else:
            self.logger.info("Not a valid keypress. Type \'h\' for help.")

    # This decorator could be a nice way of handling timeouts across this class
    # without the need to put time.time calls explicitly in loops in various
    # methods, although that could be done. This would return a wrapper that
    # would probably have to do something like run the decorated function in
    # a different thread than the timer so it could stop that thread when the
    # time runs out; maybe there's a nicer way to do this. open to suggestions.
    @classmethod
    def master_timeout(func):
        """
        Check if function call in PXI class takes longer than a maximum time

        To be used as a decorator for functions in this class to
        """
        pass
>>>>>>> c2c2474c
<|MERGE_RESOLUTION|>--- conflicted
+++ resolved
@@ -1,4 +1,3 @@
-<<<<<<< HEAD
 """
 PXI class for the PXI Server
 SaffmanLab, University of Wisconsin - Madison
@@ -443,472 +442,4 @@
             self.stop_connections = True
 
         else:
-            self.logger.info("Not a valid keypress. Type \'h\' for help.")
-=======
-"""
-PXI class for the PXI Server
-SaffmanLab, University of Wisconsin - Madison
-
-For receiving xml-wrapped messages from CsPy over a TCP/IP connection,
-updating the relevant PXI device classes with the parsed xml, and returning
-responses from hardware to CsPy. 
-"""
-
-'''
-general TODOs and ideas:
-- could decorate methods like is_done with a timeout method
-- could implement error handling and checking whether connection has been 
-    stopped or restarted with a decorator
-- error object to bundle exception/error message returned with a boolean? 
-    would be useful in loops that should exit on exception raised
-'''
-
-#### modules
-import socket
-import logging
-import threading
-import xml.etree.ElementTree as ET
-from typing import Tuple
-from queue import Queue, Empty
-
-#### misc local classes
-from keylistener import KeyListener
-
-#### local device classes
-from hsdio import HSDIO
-#from hamamatsu import Hamamatsu
-from tcp import TCP
-
-
-class PXI:
-    
-    help_str = ("At any time, type... \n"+
-	            " - \'h\' to see this message again \n"+
-				" - \'r\' to reset the connection to CsPy \n"+
-				" - \'q\' to stop the connection and close this server.")
-
-    def __init__(self, address: Tuple[str, int]):
-        self.logger = logging.getLogger(str(self.__class__))
-        self._stop_connections = False
-        self._reset_connection = False
-        self.cycle_continuously = True
-        self.exit_measurement = False
-
-        self.keylisten_thread = None
-
-        # queues. 0 indicates no maximum queue length enforced.
-        self.command_queue = Queue(0)
-        self.return_data_queue = Queue(0)
-
-        self.return_data_str = ""  # this seems to exist primarily for debugging
-
-        self.element_tags = []  # for debugging
-
-        # instantiate the device objects
-        self.hsdio = HSDIO(self)
-        self.tcp = TCP(self, address)
-        self.hamamatsu = Hamamatsu()
-        # TODO: implement these classes
-        self.counters = None  # Counters()
-        self.analog_input = None  # AnalogOutput(self)
-        self.analog_output = None  # AnalogInput(self)
-        self.ttl = None  # TTL()
-        self.daqmx_do = None # DAQMX_DO()
-
-    @property
-    def stop_connections(self) -> bool:
-        return self._stop_connections
-
-    @stop_connections.setter
-    def stop_connections(self, value):
-        self._stop_connections = value
-
-    @property
-    def reset_connection(self) -> bool:
-        return self._reset_connection
-
-    @reset_connection.setter
-    def reset_connection(self, value):
-        self._reset_connection = value
-
-    def queue_command(self, command):
-        self.command_queue.put(command)
-
-    def launch_network_thread(self):
-        self.tcp.launch_network_thread()
-
-    def launch_experiment_thread(self):
-        """
-        Launch a thread for the main experiment loop
-
-        Thread target method = self.command_loop
-        """
-        self.experiment_thread = threading.Thread(
-            target=self.command_loop,
-            name='Experiment Thread'
-        )
-        self.experiment_thread.setDaemon(False)
-        self.experiment_thread.start()
-
-    def command_loop(self):
-        """
-        Update devices with xml from CsPy and, get and return data from devices
-
-        Pop a command from self.command_queue on each iteration, parse the xml
-        in that command, and update the instruments accordingly. When th queue
-        is empty, try to receive measurements from the data if cycling
-        continuously.
-
-        This function handles the switching between updating devices and
-        getting data from them, while the bulk of the work is done in the
-        hierarchy of methods in self.parse_xml and self.measurment.
-        """
-
-        while not self.stop_connections:
-            try:
-                # dequeue xml; non-blocking
-                xml_str = self.command_queue.get(block=False, timeout=0)
-                self.parse_xml(xml_str)
-
-            except Empty:
-                # TODO add these variables to constructor
-                self.exit_measurement = False
-                self.return_data_str = ""  # reset the list
-
-                if self.cycle_continuously:
-                    # This method returns the data as well as updates
-                    # 'return_data_str', so having a return in this method
-                    # seems uneccesary
-                    return_data_str = self.measurement()
-
-    def launch_keylisten_thread(self):
-        """
-        Launch a KeyListener thread to get key pressses in the command line
-        """
-        self.keylisten_thread = KeyListener(self.on_key_press)
-        self.keylisten_thread.setDaemon(True)
-        self.logger.info("starting keylistener")
-        self.keylisten_thread.start()
-
-    def parse_xml(self, xml_str):
-        """
-        Initialize the device instances and other settings from queued xml
-        
-        Loop over highest tier of xml tags with the root tag='LabView' in the 
-        message received from CsPy, and call the appropriate device class accordingly. the xml is popped 
-        from a queue, which updates in the network_loop whenever a valid 
-        message from CsPy is received. 
-        
-        Args:
-            'xml_str': (str) xml received from CsPy in the receive_message method
-        """
-        
-        self.exit_measurement = False
-        self.element_tags = []  # clear the list of received tags
-
-        # get the xml root
-        root = ET.fromstring(xml_str)
-        if root.tag != "LabView":
-            self.logger.info("Not a valid msg for the pxi")
-
-        else:
-            # loop non-recursively over children in root
-            for child in root:
-                self.element_tags.append(child)
-
-                if child.tag == "measure":
-                    if self.return_data_queue.empty():
-                        # if no data ready, take one measurement
-                        self.measurement()
-                    else:
-                        pass
-                        # Cast return_data_queue to a string? in labview the
-                        # global "Return Data" is simply assigned the value of
-                        # "Return Data Queue", despite the fact that the latter
-                        # is a Queue instance and the former is filled elsewhere
-                        # with a string built from concatenated xml.
-                        #
-                        # self.return_data_str = str(return_data_queue
-
-                elif child.tag == "pause":
-                    # TODO: set state of server to 'pause';
-                    # i don't know if this a feature that currently gets used,
-                    # so might be able to omit this.
-                    pass
-
-                elif child.tag == "run":
-                    # TODO: set state of server to 'run';
-                    # i don't know if this a feature that currently gets used,
-                    # so might be able to omit this.
-                    pass
-
-                elif child.tag == "HSDIO":
-                    # set up the HSDIO
-                    # self.hsdio.load_xml(child)
-                    # self.hsdio.init()
-                    # self.hsdio.update()
-                    pass
-                elif child.tag == "TTL":
-                    # TODO: implement TTL class
-                    # self.ttl.load_xml(child)
-                    # self.ttl.init()
-                    pass
-                elif child.tag == "DAQmxDO":
-                    # TODO: implement DAQmxDO class
-                    # self.daqmxdo.load_xml(child)
-                    # self.daqmxdo.init() # called setup in labview
-                    pass
-                elif child.tag == "timeout":
-                    try:
-                        # get timeout in [ms]
-                        self.measurement_timeout = 1000 * float(child.text)
-                    except ValueError as e:
-                        self.logger.error(f"{e} \n {child.txt} is not valid " +
-                                          f"text for node {child.tag}")
-
-                elif child.tag == "cycleContinuously":
-                    cycle = False
-                    if child.text.lower() == "True":
-                        cycle = True
-                    self.cycle_continuously = cycle
-
-                elif child.tag == "camera":
-                    pass
-                    # set up the Hamamatsu camera
-                    # self.hamamatsu.load_xml(child)
-                    # self.hamamatsu.init()
-
-                elif child.tag == "AnalogOutput":
-                    # TODO: implement analog_output class
-                    # set up the analog_output
-                    # self.analog_output.load_xml(child)
-                    # self.analog_output.init() # setup in labview
-                    # self.analog_output.update()
-                    pass
-
-                elif child.tag == "AnalogInput":
-                    # TODO: implement analog_input class
-                    # set up the analog_input
-                    # self.analog_input.load_xml(child)
-                    # self.analog_input.init()
-                    pass
-
-                elif child.tag == "Counters":
-                    # TODO: implement counters class
-                    # set up the counters
-                    # self.counters.load_xml(child)
-                    # self.counters.init()
-                    pass
-
-                # might implement, or might move RF generator functionality to
-                # CsPy based on code used by Hybrid.
-                elif child.tag == "RF_generators":
-                    pass
-
-                else:
-                    self.logger.warning(f"Node {child.tag} received is not a valid" +
-                                        f"child tag under root <{root.tag}>")
-
-        # TODO: some sort of error handling. could have several try/except
-        # blocks in the if/elifs above
-
-        # TODO: implement send message
-        # send a message back to CsPy
-        self.tcp.send_message()
-
-        # clear the return data
-        self.return_data_str = ""
-        self.return_data_queue = Queue(0)
-
-    def data_to_xml(self):
-        """
-        Convert responses from devices to xml and append to self.return_data_str
-
-        This method both returns the xml data as a string, and updates the PXI
-        instance variable 'return_data_str', where xml data comes from the
-        device classes is_out methods.
-
-        Returns:
-            'return_data_str': (str) concatenated string of xml-formatted data
-        """
-
-        return_data_str = ""
-
-        '''
-        I'm going to write these out explicitly for now. We can implement a large instrument list
-        and use abstract classes to simplify methods like this in the near future. Until then, I think
-        it's best to write it out.
-        -Juan
-                # the devices that have a data_out method
-        data_spawns = []
-
-        for spawn in data_spawns:
-            # TODO: implement data_out methods in the relevant classes
-            self.return_data_str += spawn.data_out()
-        '''
-
-        #return_data_str += self.hamamatsu.data_out()  # TODO : Implement
-        #return_data_str += self.counters.data_out()  # TODO : Implement
-        #return_data_str += self.ttl.data_out()  # TODO : Implement
-        #return_data_str += self.analog_input.data_out()  # TODO : Implement
-        #return_data_str += self.demo.data_out()  # TODO : Implement
-
-        return return_data_str
-
-    def measurement(self):
-        """
-        Return a queue of the acquired responses queried from device hardware
-
-        Returns:
-            'return_data_queue': (Queue) the responses received from the device
-                classes
-        """
-
-        return_data = ""
-        if not (self.stop_connections or self.exit_measurement):
-            self.reset_data()
-            self.system_checks()
-            self.start_tasks()  # TODO : Implement
-
-            _is_done = False
-            _is_error = False
-            # TODO : labview uses timed loop with 1kHz clock and dt=10 ms.
-            # How precise does this loop need to be?
-            # loop until pulse output is completed
-            while not (_is_done or _is_error or self.stop_connections
-                       or self.exit_measurement):
-                _is_done, error_out = self.is_done()
-                # _is_error = error_out["IsError?"] # TODO implement somehow
-
-            self.get_data()
-            self.system_checks()
-            self.stop_tasks()  # TODO: implement
-            return_data = self.data_to_xml()
-        return return_data
-
-
-    '''
-    Note : This is the entirety of what the following two functions do in labview. They can, in 
-    principle, be expanded for other devices with similar needs. - Juan
-    '''
-
-    def reset_data(self):
-        """
-        Resets data on devices which need to be reset.
-
-        So far only ttl is reset in labview code.
-        """
-        # self.ttl.reset_data()  # TODO : implement this
-        pass
-
-    def system_checks(self):
-        """
-        This is all this function does in the labview.
-        """
-        # self.ttl.ttl_check()  # TODO: Implement
-        pass
-
-    def start_tasks(self):
-        # self.counters.start()  # TODO : Implement
-        # self.daqmx_do.start()  # TODO : Implement
-        # self.hsdio.start()  # TODO : Implement
-        # self.analog_input.start()  # TODO : Implement
-        # self.analog_output.start()  # TODO : Implement
-        # self.reset_timeout()  # TODO : Implement
-        pass
-
-    def stop_tasks(self):
-        # self.counters.stop()  # TODO : Implement
-        # self.hsdio.stop()  # TODO : Implement
-        # self.daqmx_do.stop()  # TODO : Implement
-        # self.analog_input.stop()  # TODO : Implement
-        # self.analog_output.stop()  # TODO : Implement
-        pass
-
-    def get_data(self):
-        # self.counters.get_data()
-        # self.hamamatsu.minimal_acquire()  # TODO : Implement
-        # self.analog_input.get_data()  # TODO : Implement
-        pass
-
-    def is_done(self):
-        """
-        Check if devices running processes are done yet
-
-        Loops over the device classes and calls the instance's is_done method
-        for each device capable of running a process and breaks when a process
-        is found to not be done.
-
-        Returns:
-            'done': will return True iff all the device processes are done.
-        """
-
-        done = True
-        if not (self.stop_connections or self.exit_measurement):
-            devices = [self.hsdio, self.analog_output, self.analog_input]  # ,
-            # self.daqmx_pulseout] # in labview daqmx_pulseout is
-            # distinct from the DAQmxDO class
-
-            # loop over devices which have is_done method; could generalize to
-            # explicitly listing devices above, but this is more transparent
-            for dev in devices:
-                pass
-                # TODO implement is_done method in the relevant device classes
-                # if not dev.is_done():
-                #    done = False
-                #    break
-        return done, 0
-
-    def reset_timeout(self):
-        """
-        Seems to change a global variable 'Timeout Elapses at' to the current time + timeout
-        Will that work here?
-        Returns:
-
-        """
-        # TODO: Implement
-        pass
-
-    def on_key_press(self, key):
-        """
-        Determines what happens for key presses in the command prompt.
-
-        This method to be passed into the KeyListener instance to be called
-        when keys are pressed.
-
-        Args:
-            'key': the returned key from msvcrt.getwch(), e.g. 'h'
-        """
-
-        # self.logger.info(f"{key} was pressed")
-
-        if key == 'h':
-            self.logger.info(self.help_str)
-
-        if key == 'r':
-            self.logger.info("Connection reset by user.")
-            self.reset_connection = True
-
-        elif key == 'q':
-            self.logger.info("Connection stopped by user. Closing server.")
-            # self.keylisten_thread.end()
-            self.stop_connections = True
-
-        else:
-            self.logger.info("Not a valid keypress. Type \'h\' for help.")
-
-    # This decorator could be a nice way of handling timeouts across this class
-    # without the need to put time.time calls explicitly in loops in various
-    # methods, although that could be done. This would return a wrapper that
-    # would probably have to do something like run the decorated function in
-    # a different thread than the timer so it could stop that thread when the
-    # time runs out; maybe there's a nicer way to do this. open to suggestions.
-    @classmethod
-    def master_timeout(func):
-        """
-        Check if function call in PXI class takes longer than a maximum time
-
-        To be used as a decorator for functions in this class to
-        """
-        pass
->>>>>>> c2c2474c
+            self.logger.info("Not a valid keypress. Type \'h\' for help.")