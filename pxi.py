--- conflicted
+++ resolved
@@ -24,15 +24,9 @@
 
 ## local device classes
 from hsdio import HSDIO
-<<<<<<< HEAD
 from hamamatsu import Hamamatsu
-# from analogin import AnalogInput
-# from analogout import AnalogOutput
-=======
-# from hamamatsu import Hamamatsu
 from analogin import AnalogInput
 from analogout import AnalogOutput
->>>>>>> f173509b
 # from digitalin import TTLInput
 # from digitalout import DAQmxDO
 from tcp import TCP
@@ -77,13 +71,8 @@
         # instantiate the device objects
         self.hsdio = HSDIO(self)
         self.tcp = TCP(self, address)
-<<<<<<< HEAD
-        # self.analog_input = AnalogInput(self)
-        # self.analog_output = AnalogOutput(self)
-=======
         self.analog_input = AnalogInput(self)
         self.analog_output = AnalogOutput(self)
->>>>>>> f173509b
         # self.ttl = TTLInput(self)
         # self.daqmx_do = DAQmxDO(self)
         self.hamamatsu = Hamamatsu(self)
@@ -244,10 +233,7 @@
                         pass
 
                     elif child.tag == "HSDIO":
-<<<<<<< HEAD
-=======
                         # setup the HSDIO
->>>>>>> f173509b
                         self.hsdio.load_xml(child)
                         self.logger.info("HSDIO XML loaded")
                         self.hsdio.init()
@@ -256,11 +242,7 @@
                         self.logger.info("HSDIO hardware updated")
                         self.logger.info(f"HSDIO.enable = {self.hsdio.enable}")
 
-<<<<<<< HEAD
-                    # elif child.tag == "TTL":
-=======
                     elif child.tag == "TTL":
->>>>>>> f173509b
                     #     self.ttl.load_xml(child)
                     #     self.ttl.init()
                         pass
@@ -291,28 +273,19 @@
                         self.hamamatsu.init()  # Raises IMAQErrors
 
                     elif child.tag == "AnalogOutput":
-                        # # set up the analog_output
-                        # self.analog_output.load_xml(child)
-                        # self.logger.info("AnalogOutput XML loaded")
-                        # self.analog_output.init()
-                        # self.logger.info("AnalogOutput initialized")
-                        # self.analog_output.update()
-                        # self.logger.info("AnalogOutput hardware updated")
-                        pass
-
+                        # set up the analog_output
+                        self.analog_output.load_xml(child)
+                        self.logger.info("AnalogOutput XML loaded")
+                        self.analog_output.init()
+                        self.logger.info("AnalogOutput initialized")
+                        self.analog_output.update()
+                        self.logger.info("AnalogOutput hardware updated")
+                    
                     elif child.tag == "AnalogInput":
-<<<<<<< HEAD
-                    #     # set up the analog_input
-                    #     self.analog_input.load_xml(child)
-                    #     self.analog_input.init()
-                        pass
-
-=======
                         # set up the analog_input
                         self.analog_input.load_xml(child)
                         self.analog_input.init()
                     
->>>>>>> f173509b
                     elif child.tag == "Counters":
                     #     # TODO: implement counters class
                     #     # set up the counters
@@ -359,35 +332,19 @@
 
         # the devices which have a method named 'data_out' which returns a str
         devices = [
-<<<<<<< HEAD
-            self.hamamatsu
-            # self.counters, #TODO: implement
-            # self.ttl,
-            # self.analog_input
-            # self.demo # not implemented, and debatable whether it needs to be
-        ]
-        #
-        # for dev in devices:
-        #     if dev.is_initialized:
-        #         try:
-        #             return_data += dev.data_out()
-        #         except HardwareError as e:
-        #             self.handle_errors(e)
-=======
-            # self.hamamatsu,
+            self.hamamatsu,
             # self.counters, #TODO: implement
             # self.ttl,
             self.analog_input
             # self.demo # not implemented, and debatable whether it needs to be
         ]
-        
+
         for dev in devices:
             if dev.is_initialized:
                 try:
                     return_data += dev.data_out()
                 except HardwareError as e:
                     self.handle_errors(e)
->>>>>>> f173509b
 
         self.return_data = return_data
         return return_data
@@ -472,15 +429,10 @@
 
         # devices which have a method 'start'
         devices = [
-            self.hsdio
+            self.hsdio,
             # self.daqmx_do,
-<<<<<<< HEAD
-            # self.analog_input,
-            # self.analog_output
-=======
             self.analog_input,
             self.analog_output
->>>>>>> f173509b
             # self.counters # TODO: implement Counters.start
         ]
 
@@ -494,15 +446,10 @@
 
         # devices which have a method 'stop'
         devices = [
-            self.hsdio
+            self.hsdio,
             # self.daqmx_do,
-<<<<<<< HEAD
-            # self.analog_input,
-            # self.analog_output
-=======
             self.analog_input,
             self.analog_output
->>>>>>> f173509b
             # self.counters # TODO: implement Counters.stop
         ]
 
@@ -515,15 +462,10 @@
 
         # devices which have a method 'stop'
         devices = [
-            self.hsdio
+            self.hsdio,
             # self.daqmx_do,
-<<<<<<< HEAD
-            # self.analog_input,
-            # self.analog_output
-=======
             self.analog_input,
             self.analog_output
->>>>>>> f173509b
             # self.counters # TODO: implement Counters.stop
         ]
 
@@ -536,13 +478,8 @@
 
         # devices which have a method 'get_data'
         devices = [
-<<<<<<< HEAD
-            self.hamamatsu
-            # self.analog_input,
-=======
-            # self.hamamatsu,
+            self.hamamatsu,
             self.analog_input,
->>>>>>> f173509b
             # self.counters  # TODO: implement Counters.get_data
         ]
 
@@ -566,15 +503,9 @@
 
             # devices which have a method named 'is_done' that returns a bool
             devices = [
-<<<<<<< HEAD
-                self.hsdio
-                # self.analog_output,
-                # self.analog_input,
-=======
                 self.hsdio,
                 self.analog_output,
                 self.analog_input,
->>>>>>> f173509b
                 # self.daqmx_do
             ]
 
