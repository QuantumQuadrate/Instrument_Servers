--- conflicted
+++ resolved
@@ -25,7 +25,7 @@
 from hsdio import HSDIO
 from hamamatsu import Hamamatsu
 # from analogin import AnalogInput
-from analogout import AnalogOutput
+# from analogout import AnalogOutput
 # from digitalin import TTLInput
 # from digitalout import DAQmxDO
 from tcp import TCP
@@ -59,7 +59,7 @@
         self.hsdio = HSDIO(self)
         self.tcp = TCP(self, address)
         # self.analog_input = AnalogInput(self)
-        self.analog_output = AnalogOutput(self)
+        # self.analog_output = AnalogOutput(self)
         # self.ttl = TTLInput(self)
         # self.daqmx_do = DAQmxDO(self)
         self.hamamatsu = Hamamatsu(self)
@@ -205,14 +205,14 @@
                         pass
 
                     elif child.tag == "HSDIO":
-                        # self.hsdio.load_xml(child)
-                        # self.logger.info("HSDIO XML loaded")
-                        # self.hsdio.init()
-                        # self.logger.info("HSDIO hardware initialized")
-                        # self.hsdio.update()
-                        # self.logger.info("HSDIO hardware updated")
-                        # self.logger.info(f"HSDIO.enable = {self.hsdio.enable}")
-                        pass
+                        self.hsdio.load_xml(child)
+                        self.logger.info("HSDIO XML loaded")
+                        self.hsdio.init()
+                        self.logger.info("HSDIO hardware initialized")
+                        self.hsdio.update()
+                        self.logger.info("HSDIO hardware updated")
+                        self.logger.info(f"HSDIO.enable = {self.hsdio.enable}")
+
 
                     # elif child.tag == "TTL":
                     #     self.ttl.load_xml(child)
@@ -239,46 +239,32 @@
 
                     elif child.tag == "camera":
                         # set up the Hamamatsu camera
-<<<<<<< HEAD
                         self.hamamatsu.load_xml(child)  # Raises ValueError
                         self.hamamatsu.init()  # Raises IMAQErrors
 
-                    # elif child.tag == "AnalogOutput":
-                    #     # set up the analog_output
-                    #     self.analog_output.load_xml(child)
-                    #     self.analog_output.init()
-                    #     self.analog_output.update()
-                    #     pass
-                    #
-                    # elif child.tag == "AnalogInput":
-=======
-                        # self.hamamatsu.load_xml(child)  # Raises ValueError
-                        # self.hamamatsu.init()  # Raises IMAQErrors
+                    elif child.tag == "AnalogOutput":
+                        # # set up the analog_output
+                        # self.analog_output.load_xml(child)
+                        # self.logger.info("AnalogOutput XML loaded")
+                        # self.analog_output.init()
+                        # self.logger.info("AnalogOutput initialized")
+                        # self.analog_output.update()
+                        # self.logger.info("AnalogOutput hardware updated")
                         pass
-                    
-                    elif child.tag == "AnalogOutput":
-                        # set up the analog_output
-                        self.analog_output.load_xml(child)
-                        self.logger.info("AnalogOutput XML loaded")
-                        self.analog_output.init()
-                        self.logger.info("AnalogOutput initialized")
-                        self.analog_output.update()
-                        self.logger.info("AnalogOutput hardware updated")
-                    
+
                     elif child.tag == "AnalogInput":
->>>>>>> dc77d6ed
                     #     # set up the analog_input
                     #     self.analog_input.load_xml(child)
                     #     self.analog_input.init()
                         pass
-                    
+
                     elif child.tag == "Counters":
                     #     # TODO: implement counters class
                     #     # set up the counters
                     #     # self.counters.load_xml(child)
                     #     # self.counters.init()
                         pass
-                    
+
                     # # might implement, or might move RF generator functionality to
                     # # CsPy based on code used by Hybrid.
                     elif child.tag == "RF_generators":
@@ -415,10 +401,10 @@
 
         # devices which have a method 'start'
         devices = [
-            self.hsdio,
+            self.hsdio
             # self.daqmx_do,
             # self.analog_input,
-            self.analog_output
+            # self.analog_output
             # self.counters # TODO: implement Counters.start
         ]
 
@@ -432,10 +418,10 @@
 
         # devices which have a method 'stop'
         devices = [
-            self.hsdio,
+            self.hsdio
             # self.daqmx_do,
             # self.analog_input,
-            self.analog_output
+            # self.analog_output
             # self.counters # TODO: implement Counters.stop
         ]
 
@@ -448,10 +434,10 @@
 
         # devices which have a method 'stop'
         devices = [
-            self.hsdio,
+            self.hsdio
             # self.daqmx_do,
             # self.analog_input,
-            self.analog_output
+            # self.analog_output
             # self.counters # TODO: implement Counters.stop
         ]
 
@@ -489,8 +475,8 @@
 
             # devices which have a method named 'is_done' that returns a bool
             devices = [
-                self.hsdio,
-                self.analog_output #,
+                self.hsdio
+                # self.analog_output,
                 # self.analog_input,
                 # self.daqmx_do
             ]
