"""
PXI class for the PXI Server
SaffmanLab, University of Wisconsin - Madison

For receiving xml-wrapped messages from CsPy over a TCP/IP connection,
updating the relevant PXI device classes with the parsed xml, and returning
responses from hardware to CsPy. 
"""

## modules
import logging
import colorlog
import threading
import xml.etree.ElementTree as ET
from typing import Tuple
from queue import Queue, Empty
from time import time, sleep
from typing import List

## misc local classes
from instrument import XMLLoader, Instrument
from keylistener import KeyListener
from pxierrors import XMLError, HardwareError, PXIError

## local device classes
from hsdio import HSDIO
from hamamatsu import Hamamatsu
from analogin import AnalogInput
from analogout import AnalogOutput
from digitalin import TTLInput
from counters import Counters
# from digitalout import DAQmxDO
from tcp import TCP


class PXI:
    """
    PXI Class. TODO: write docstring
    
    Attributes:
    
    """
    help_str = ("At any time, type... \n" +
                " - 'h' to see this message again \n" +
                " - 'r' to reset the connection to CsPy \n" +
                " - 'd' to toggle the server DEBUG level logging \n" +
                " - 'x' to print the most recently received xml to a file \n" +
                " - 'q' to stop the connection and close this server.")

    def __init__(self, address: Tuple[str, int]):
        self.root_logger = logging.getLogger() # root_logger
        self._root_logging_lvl_default = self.root_logger.level
        self.sh = self.root_logger.handlers[0] # stream_handler
        self._sh_lvl_default = self.sh.level

        self.logger = logging.getLogger(self.__class__.__name__)
        self.logger.setLevel(logging.DEBUG)
        fh = logging.FileHandler('spam.log')
        fh.setLevel(logging.DEBUG)
        self.logger.addHandler(fh)
        self._stop_connections = False
        self._reset_connection = False
        self._exit_measurement = False
        self.cycle_continuously = False
        self.return_data = b""
        self.return_data_queue = b""
        self.measurement_timeout = 0
        self.keylisten_thread = None
        self.command_queue = Queue(0)  # 0 indicates no maximum queue length enforced.
        self.element_tags = []  # for debugging
        self.devices = []

        # instantiate the device objects
        self.hsdio = HSDIO(self)
        self.tcp = TCP(self, address)
        self.analog_input = AnalogInput(self)
        self.analog_output = AnalogOutput(self)
        self.ttl = TTLInput(self)
        # self.daqmx_do = DAQmxDO(self)
        self.hamamatsu = Hamamatsu(self)
        # TODO: implement these classes
<<<<<<< HEAD
        self.counters = Counters(self)
=======
        # self.counters = None  # Counters()
        self.trelative = time()
>>>>>>> 9ffb575e

    @property
    def stop_connections(self) -> bool:
        return self._stop_connections

    @stop_connections.setter
    def stop_connections(self, value):
        self._stop_connections = value

    @property
    def reset_connection(self) -> bool:
        return self._reset_connection

    @reset_connection.setter
    def reset_connection(self, value):
        self._reset_connection = value

    @property
    def exit_measurement(self) -> bool:
        return self._exit_measurement

    @exit_measurement.setter
    def exit_measurement(self, value):
        self._exit_measurement = value

    @property
    def active_devices(self):
        """
        Number of devices that were successfully initialized
        """
        return sum(dev.is_initialized for dev in self.devices)
        
    @property
    def root_logging_lvl_default(self):
        """
        The default root logging level for this server
        """
        return self._root_logging_lvl_default
        
    @property
    def sh_lvl_default(self):
        """
        The default stream handler level for this server
        """
        return self._sh_lvl_default

    def queue_command(self, command):
        self.command_queue.put(command)

    def launch_network_thread(self):
        self.tcp.launch_network_thread()

    def launch_experiment_thread(self):
        """
        Launch a thread for the main experiment loop

        Thread target method = self.command_loop
        """
        self.experiment_thread = threading.Thread(
            target=self.command_loop,
            name='Experiment Thread'
        )
        self.experiment_thread.setDaemon(False)
        self.experiment_thread.start()

    def command_loop(self):
        """
        Update devices with xml from CsPy, and get and return data from devices

        Pop a command from self.command_queue on each iteration, parse the xml
        in that command, and update the instruments accordingly. When the queue
        is empty, try to receive measurements from the data if cycling
        continuously.

        This function handles the switching between updating devices and
        getting data from them, while the bulk of the work is done in the
        hierarchy of methods in self.parse_xml and self.measurement.
        """

        while not (self.stop_connections or self.exit_measurement):
            try:
                # dequeue xml
                xml_str = self.command_queue.get(block=False, timeout=0)
                self.parse_xml(xml_str)

            except Empty:
                self.exit_measurement = False
                self.return_data = b""  # clear the return data

                if self.cycle_continuously and self.active_devices > 0:
                    self.logger.debug("Entering cycle continously...")
                    # This method returns the data
                    self.return_data_queue = self.measurement()
            
            sleep(0.001) # keep while loop from hogging resources
        
        self.shutdown()
        self.logger.info("Exiting Experiment Thread.")
        

    def launch_keylisten_thread(self):
        """
        Launch a KeyListener thread to get key presses in the command line
        """
        self.keylisten_thread = KeyListener(self.on_key_press)
        self.keylisten_thread.setDaemon(True)
        self.logger.info("starting keylistener")
        self.keylisten_thread.start()

    def parse_xml(self, xml_str: str):
        """
        Initialize the device instances and other settings from queued xml
        
        Loop over highest tier of xml tags with the root tag='LabView' in the 
        message received from CsPy, and call the appropriate device class accordingly. the xml is popped 
        from a queue, which updates in the network_loop whenever a valid 
        message from CsPy is received. 
        
        Args:
            'xml_str': (str) xml received from CsPy in the receive_message method
        """

        self.exit_measurement = False
        self.element_tags = []  # clear the list of received tags

        # get the xml root
        root = ET.fromstring(xml_str)
        if root.tag != "LabView":
            self.logger.warning("Not a valid msg for the pxi")

        else:
            # loop non-recursively over children in root to setup device
            # hardware and other server settings
            for child in root:

                self.element_tags.append(child)

                try:

                    if child.tag == "measure":
                        # if no data available, take one measurement. Otherwise,
                        # use the most recent data.
                        if self.return_data_queue == b"":
                            self.measurement()
                        else:
                            self.return_data = self.return_data_queue
                            pass

                    elif child.tag == "pause":
                        # TODO: set state of server to 'pause';
                        # i don't know if this a feature that currently gets used,
                        # so might be able to omit this.
                        pass

                    elif child.tag == "run":
                        # TODO: set state of server to 'run';
                        # i don't know if this a feature that currently gets used,
                        # so might be able to omit this.
                        pass

                    elif child.tag == "HSDIO":
                        # setup the HSDIO
                        self.hsdio.load_xml(child)
                        self.logger.info("HSDIO XML loaded")
                        self.hsdio.init()
                        self.logger.info("HSDIO hardware initialized")
                        self.hsdio.update()
                        self.logger.info("HSDIO hardware updated")

                    elif child.tag == "TTL":
                        self.ttl.load_xml(child)
                        self.logger.info("TTLInput XML loaded")
                        self.ttl.init()
                        self.logger.info("TTLInput hardware initialized")

                    elif child.tag == "DAQmxDO":
                        # self.daqmx_do.load_xml(child)
                        # self.daqmx_do.init()
                        pass

                    elif child.tag == "timeout":
                        try:
                            # get timeout in [ms]
                            self.measurement_timeout = 1000 * float(child.text)
                        except ValueError as e:
                            msg = f"{e} \n {child.text} is not valid" + \
                                  f"text for node {child.tag}"
                            raise XMLError(self, child, message=msg)

                    elif child.tag == "cycleContinuously":
                        cycle = False
                        if child.text.lower() == "true":
                            cycle = True
                        self.cycle_continuously = cycle

                    elif child.tag == "camera":
                        # set up the Hamamatsu camera
                        self.hamamatsu.load_xml(child)  # Raises ValueError
                        self.hamamatsu.init()  # Raises IMAQErrors

                    elif child.tag == "AnalogOutput":
                        # set up the analog_output
                        self.analog_output.load_xml(child)
                        self.logger.info("AnalogOutput XML loaded")
                        self.analog_output.init()
                        self.logger.info("AnalogOutput initialized")
                        self.analog_output.update()
                        self.logger.info("AnalogOutput hardware updated")
                    
                    elif child.tag == "AnalogInput":
                        # set up the analog_input
                        self.analog_input.load_xml(child)
                        self.analog_input.init()
                    
                    elif child.tag == "Counters":
                    #     # TODO: implement counters class
                    #     # set up the counters
                        self.counters.load_xml(child)
                        self.counters.init()
                        pass

                    # # might implement, or might move RF generator functionality to
                    # # CsPy based on code used by Hybrid.
                    elif child.tag == "RF_generators":
                        pass

                    else:
                        self.logger.warning(f"Node {child.tag} received is not a valid" +
                                            f"child tag under root <{root.tag}>")

                # I do not catch AssertionErrors. The one at the top of load_xml in every 
                # device class can only occur if the device is passed the wrong xml node, 
                # which can never occur in pxi.parse_xml, as we check the tag before 
                # instantiating a device. those assertions are there in case someone down the 
                # road does something more careless. 
                except (XMLError, HardwareError) as e:
                    self.handle_errors(e)

        # send a message back to CsPy
        self.tcp.send_message(self.return_data)

        # clear the return data
        self.return_data = b""
        self.return_data_queue = b""

    def data_to_xml(self) -> str:
        """
        Get xml-formatted data string from device measurements

        Return the data as an xml string by calling the device class is_out
        methods.

        Returns:
            'return_data': concatenated string of xml-formatted data
        """

        return_data = b""

        # the devices which have a method named 'data_out' which returns a str
        devices = [
            self.hamamatsu,
            self.counters, #TODO: implement
            #self.ttl,
            self.analog_input
            # self.demo # not implemented, and debatable whether it needs to be
        ]

        for dev in devices:
            if dev.is_initialized:
                try:
                    return_data += dev.data_out()
                except HardwareError as e:
                    self.handle_errors(e)

        self.return_data = return_data
        return return_data

    def measurement(self) -> str:
        """
        Return a queue of the acquired responses queried from device hardware

        Returns:
            'return_data': string of concatenated responses received from the
                device classes
        """

        if not (self.stop_connections or self.exit_measurement):
            
            # self.logger.info(f"measurement time lapse= {time()-self.trelative}")
            self.trelative = time()
            
            self.reset_data()
            self.system_checks()
            self.start_tasks()

            _is_done = False
            _is_error = False

            ## timed loop to frequently check if tasks are done
            tau = 10  # loop period in [ms]
            scl = 1e-6  # scale factor to convert ns to ms
            
            devtime = time()
            finished_devs = []
            while not (_is_done or _is_error or self.stop_connections
                       or self.exit_measurement):
                try:
                    _is_done = self.is_done()

                except HardwareError as e:
                    self.handle_errors(e)

                # sleep to reduce resource usage
                sleep(0.001)

            try:
                self.get_data()
                self.system_checks()
                self.stop_tasks()
                return_data = self.data_to_xml()
                return return_data

            except Exception as e:  # TODO: make less general
                self.logger.warning(f"Error encountered {e}\nNo data returned.")
                self.handle_errors(e)
                return ""

    def reset_data(self):
        """
        Resets data on devices which need to be reset.

        For now, only applies to TTL
        """
        try:
            self.ttl.reset_data()
        except HardwareError as e:
            self.handle_errors(e)

    def system_checks(self):
        """
        Check devices.

        For now, only applies to TTL
        """
        try:
            self.ttl.check()
        except HardwareError as e:
            self.handle_errors(e)

    # wrap batch_method_call calls in convenience functions

    def start_tasks(self, handle_error=True):
        """
        Start measurement and output tasks for relevant devices
        """

        # devices which have a method 'start'
        devices = [
            self.hsdio,
            # self.daqmx_do,
            # self.hamamatsu,
            self.analog_input,
            self.analog_output,
            #self.ttl
            self.counters # TODO: implement Counters.start
        ]

        self.batch_method_call(devices, 'start', handle_error)
        # self.reset_timeout()  # TODO : Implement or discard

    def stop_tasks(self, handle_error=True):
        """
        Stop measurement and output tasks for relevant devices
        """

        # devices which have a method 'stop'
        devices = [
            self.hsdio,
            # self.daqmx_do,
            self.analog_input,
            self.analog_output,
            #self.ttl
            self.counters # TODO: implement Counters.stop
        ]

        self.batch_method_call(devices, 'stop', handle_error)
        
    def close_tasks(self, handle_error=True):
        """
        Close references to tasks for relevant devices
        """

        # devices which have a method 'stop'
        devices = [
            self.hsdio,
            # self.daqmx_do,
            self.hamamatsu,
            self.analog_input,
            self.analog_output,
            self.ttl,
            self.counters # TODO: implement Counters.stop
        ]

        self.batch_method_call(devices, 'close', handle_error)

    def get_data(self, handle_error=True):
        """
        Get data from the devices
        """
        if not (self.stop_connections or self.exit_measurement):
            # devices which have a method 'get_data'
            devices = [
                self.hamamatsu,
                self.analog_input,
                self.counters  # TODO: implement Counters.get_data
            ]

            self.batch_method_call(devices, 'get_data', handle_error)

    def is_done(self) -> bool:
        """
        Check if devices running processes are done yet

        Loops over the device classes and calls the instance's is_done method
        for each device capable of running a process and breaks when a process
        is found to not be done.

        Returns:
            done
                'done': will return True iff all the device processes are done.
        """

        done = True
        if not (self.stop_connections or self.exit_measurement):

            # devices which have a method named 'is_done' that returns a bool
            devices = [
                self.hsdio,
                self.analog_output,
                self.analog_input,
                #self.ttl,
                # self.daqmx_do
                #self.counters
            ]

            try:
                for dev in devices:
                    if dev.is_initialized:
                        if not dev.is_done():
                            done = False
                            break
            except HardwareError as e:
                self.handle_errors(e)
                return done

        return done
        
        
    def reset_timeout(self):
        """
        Seems to change a global variable 'Timeout Elapses at' to the current time + timeout
        Will that work here?
        Returns:

        """
        # TODO: Implement
        pass

    def on_key_press(self, key: str):
        """
        Determines what happens for key presses in the command prompt.

        This method to be passed into the KeyListener instance to be called
        when keys are pressed.

        Args:
            'key': the returned key from msvcrt.getwch(), e.g. 'h'
        """

        if key == 'h': # show the help str
            self.logger.info(self.help_str)

        if key == 'r': # reset the connection
            self.logger.info("Connection reset by user.")
            self.reset_connection = True

        if key == 'x': # print most recently received xml to file
            try:
                fname = self.tcp.xml_to_file()
                self.logger.info("wrote xml to file "+fname)
            except Exception as e:
                self.logger.error(f"oops. failed to write to file. + \n {e}")
            
        if key == 'd': # toggle debug/info level root logging
            if self.root_logger.level != logging.DEBUG:
                self.root_logger.setLevel(logging.DEBUG)
            else:
                self.root_logger.setLevel(self.root_logging_lvl_default)
                self.logger.info("set the root level logging to default")
                
            if self.sh.level != logging.DEBUG:
                self.sh.setLevel(logging.DEBUG)
            else:
                self.sh.setLevel(self.sh_lvl_default)
                self.logger.info("set the stream handler level logging to default")
                
            self.logger.debug("Logging level is now DEBUG")

            
        elif key == 'q':
            self.logger.info("Connection stopped by user. Closing server.")
            self.exit_measurement = True
            self.stop_connections = True
        else:
            self.logger.info("Not a valid keypress. Type \'h\' for help.")

    def handle_errors(self, error: Exception, traceback_str: str = ""):
        """
        Handle errors caught in the PXI instance

        Error handling philosophy:
            I. The class where the error originated should log a useful
                message detailing the source of the error
            II. If error should halt instrument activity, error should be raised
                to pxi class. Use logger.error(msg,exc_info=True) to log error
                with traceback.
            III. If error should not halt instrument activity, use
                logger.warning(msg,exc_info=t/f) (t/f = with/without traceback)
            IV. When error is raised to pxi class, this function should be
                called. A message will be logged to the terminal output as well
                as sent to CsPy, warning the user that an error has occurred
                and that the PXI settings should be updated.
            V. The current measurement cycle should be aborted, and restarted
                if self.cycle_continuously == True. Device where error occurred
                should be excluded from the measurement cycle until it has been
                reinitialized. I.e., devices which read/write signals (e.g.
                TTLInput, HSDIO, etc) should continue to cycle if they can
            VI. The errors raised in the device classes can should be classified
                coarsely, as many errors should result in the same handling
                behavior in this function (e.g. all error types pertaining to an XML
                initialization failure should result in a message urging the user to
                check the XML in CsPy and reinitialize the device). Specific
                error types handled here are HardwareError and XMLError, defined
                in pxierrors.py

        Args:
            error : The error that was raised. Maybe it's useful to keep it around
            traceback_str : string useful for traceback
        """

        # NOTE:
        # This code is not a janitor, your mother/father, etc. If your device soiled itself, it is your
        # responsibility to clean up the problem where it occurred. The code that follows is only
        # intended to change the state the of the server and/or log a report of what happened,
        # in response to whatever mess was made.

        if self.stop_connections:
            return
            
        self.logger.warning("PXIError encountered. Closing the problematic tasks.")
        
        if isinstance(error, XMLError):
            self.logger.error(traceback_str + "\n" + error.message + "\n" +
                              "Fix the pertinent XML in CsPy, then try again.")
            self.cycle_message(error.device)
            self.reset_exp_thread()

        elif isinstance(error, HardwareError):
            self.logger.error(traceback_str + "\n" + error.message)
            self.cycle_message(error.device)
            self.stop_tasks(handle_error=False)  # stop all current measurement tasks
            error.device.close() # close the reference to the problematic device
            self.reset_exp_thread() # this stalls the program currently

        # If not a type of error we anticipated, raise it.
        else:
            raise error

    def cycle_message(self, dev: XMLLoader):
        """
        Log a message about the status of the server cycling. 
        
        Args:
            dev: the device instance where the problem occurred
        """
        if self.cycle_continuously:
            self.logger.warning(f"The server will now cycle, but without {dev}")
        else:
            self.logger.info(f"The server is not taking data. Cycle continuously to resume, but without {dev}")

    def reset_exp_thread(self):
        """
        Restart experiment thread after current measurement ends
        """
        # self.logger.info("Waiting for the experiment thread to end...")
        # self.exit_measurement = True
        # while self.experiment_thread.is_alive():
            # pass
        # self.experiment_thread.join()
        self.logger.info("Restarting current experiment thread...")
        self.exit_measurement = False
        
        # overwrite the existing thread ref. might be a better way to do this.
        self.launch_experiment_thread() 
        self.logger.info("Experiment thread relaunched")

    def batch_method_call(
            self,
            device_list: List[Instrument],
            method: str,
            handle_error: bool = True
    ):
        """
        Call a method common to several device classes

        Given a list of device instances, assumed to have method 'method' as
        well as bool parameter 'is_initialized', 'method' will be called for
        each instance.

        For now, it is assumed that 'method' takes no arguments, and does
        does not return anything.

        Args:
            device_list: list of device instances
            method: name of the method to be called. make sure every device
                in device list has a method with this name.
            handle_error: Should self.handle_errors() be called to deal with
                errors during this operation?
        """

        # only iterate over initialized devices
        for dev in filter(lambda x: x.is_initialized, device_list):
            fun = getattr(dev, method, None)
            if fun is None or not callable(fun):
                self.logger.warning(f"{dev} does not have a method '{method}'")
                continue
            try:
                fun()  # call the method
                
                # self.logger.info("starting the {dev.__class__.__name__}")
                
            except HardwareError as he:
                self.logger.info(
                    f"Error {he} encountered while performing {dev}.{method}()"
                    f"handle_error = {handle_error}")
                if handle_error:
                    self.handle_errors(he)

    def shutdown(self):
        """
        Nicely shut down this server
        """
        if self.tcp.seeking_connection:
            self.tcp.abort()
        
        self.logger.info(f"Attempting to stop devices with stop method")
        self.stop_tasks()
        self.logger.info(f"Attempting to close devices with close method")
        self.close_tasks()
        self.logger.info(f"Disabling all devices")
        for device in self.devices:
            device.enable = False<|MERGE_RESOLUTION|>--- conflicted
+++ resolved
@@ -78,13 +78,7 @@
         self.ttl = TTLInput(self)
         # self.daqmx_do = DAQmxDO(self)
         self.hamamatsu = Hamamatsu(self)
-        # TODO: implement these classes
-<<<<<<< HEAD
         self.counters = Counters(self)
-=======
-        # self.counters = None  # Counters()
-        self.trelative = time()
->>>>>>> 9ffb575e
 
     @property
     def stop_connections(self) -> bool:
