--- conflicted
+++ resolved
@@ -58,22 +58,13 @@
         self.element_tags = [] # for debugging
         
         # instantiate the device objects
-<<<<<<< HEAD
         self.hsdio = HSDIO(self)
-=======
-        self.hsdio = HSDIO()
->>>>>>> 798cf6d3
         self.tcp = TCP(self, address)
         #self.hamamatsu = Hamamatsu()
         # TODO: implement these classes
         self.counters = None#Counters()
-<<<<<<< HEAD
         self.analog_input = None#AnalogOutput(self)
         self.analog_output = None#AnalogInput(self)
-=======
-        self.analog_input = None#AnalogOutput()
-        self.analog_output = None#AnalogInput()
->>>>>>> 798cf6d3
         self.ttl = None#TTL()
 
 
@@ -438,4 +429,4 @@
 
         To be used as a decorator for functions in this class to 
         """
-        pass
+        pass