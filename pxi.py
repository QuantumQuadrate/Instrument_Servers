"""
PXI class for the PXI Server
SaffmanLab, University of Wisconsin - Madison

For receiving xml-wrapped messages from CsPy over a TCP/IP connection,
updating the relevant PXI device classes with the parsed xml, and returning
responses from hardware to CsPy. 
"""

## modules
import logging
import colorlog
import threading
import xml.etree.ElementTree as ET
from typing import Tuple
from queue import Queue, Empty
from time import perf_counter_ns
from typing import List

## misc local classes
from instrument import XMLLoader, Instrument
from keylistener import KeyListener
from pxierrors import XMLError, HardwareError, PXIError

## local device classes
from hsdio import HSDIO
# from hamamatsu import Hamamatsu
from analogin import AnalogInput
from analogout import AnalogOutput
# from digitalin import TTLInput
# from digitalout import DAQmxDO
from tcp import TCP


class PXI:
    """
    PXI Class. TODO: write docstring
    
    Attributes:
    
    """
    help_str = ("At any time, type... \n" +
                " - 'h to see this message again \n" +
                " - 'r' to reset the connection to CsPy \n" +
                " - 'd' to toggle the server DEBUG level logging \n" +
                " - 'q' to stop the connection and close this server.")

    def __init__(self, address: Tuple[str, int]):
        self.root_logger = logging.getLogger() # root_logger
        self._root_logging_lvl_default = self.root_logger.level
        self.sh = self.root_logger.handlers[0] # stream_handler
        self._sh_lvl_default = self.sh.level

        self.logger = logging.getLogger(self.__class__.__name__)
        self.logger.setLevel(logging.DEBUG)
        fh = logging.FileHandler('spam.log')
        fh.setLevel(logging.DEBUG)
        self.logger.addHandler(fh)
        self._stop_connections = False
        self._reset_connection = False
        self._exit_measurement = False
        self.cycle_continuously = False
        self.return_data = ""
        self.return_data_queue = ""
        self.measurement_timeout = 0
        self.keylisten_thread = None
        self.command_queue = Queue(0)  # 0 indicates no maximum queue length enforced.
        self.element_tags = []  # for debugging
        self.devices = []

        # instantiate the device objects
        self.hsdio = HSDIO(self)
        self.tcp = TCP(self, address)
        self.analog_input = AnalogInput(self)
        self.analog_output = AnalogOutput(self)
        # self.ttl = TTLInput(self)
        # self.daqmx_do = DAQmxDO(self)
        # self.hamamatsu = Hamamatsu(self)
        # TODO: implement these classes
        # self.counters = None  # Counters()

    @property
    def stop_connections(self) -> bool:
        return self._stop_connections

    @stop_connections.setter
    def stop_connections(self, value):
        self._stop_connections = value

    @property
    def reset_connection(self) -> bool:
        return self._reset_connection

    @reset_connection.setter
    def reset_connection(self, value):
        self._reset_connection = value

    @property
    def exit_measurement(self) -> bool:
        return self._exit_measurement

    @exit_measurement.setter
    def exit_measurement(self, value):
        self._exit_measurement = value

    @property
    def active_devices(self):
        """
        Number of devices that were successfully initialized
        """
        return sum(dev.is_initialized for dev in self.devices)
        
    @property
    def root_logging_lvl_default(self):
        """
        The default root logging level for this server
        """
        return self._root_logging_lvl_default
        
    @property
    def sh_lvl_default(self):
        """
        The default stream handler level for this server
        """
        return self._sh_lvl_default

    def queue_command(self, command):
        self.command_queue.put(command)

    def launch_network_thread(self):
        self.tcp.launch_network_thread()

    def launch_experiment_thread(self):
        """
        Launch a thread for the main experiment loop

        Thread target method = self.command_loop
        """
        self.experiment_thread = threading.Thread(
            target=self.command_loop,
            name='Experiment Thread'
        )
        self.experiment_thread.setDaemon(False)
        self.experiment_thread.start()

    def command_loop(self):
        """
        Update devices with xml from CsPy, and get and return data from devices

        Pop a command from self.command_queue on each iteration, parse the xml
        in that command, and update the instruments accordingly. When the queue
        is empty, try to receive measurements from the data if cycling
        continuously.

        This function handles the switching between updating devices and
        getting data from them, while the bulk of the work is done in the
        hierarchy of methods in self.parse_xml and self.measurement.
        """

        while not (self.stop_connections or self.exit_measurement):
            try:
                # dequeue xml; non-blocking
                xml_str = self.command_queue.get(block=False, timeout=0)
                self.parse_xml(xml_str)

            except Empty:
                self.exit_measurement = False
                self.return_data = ""  # clear the return data

                if self.cycle_continuously and self.active_devices > 0:
                    self.logger.debug("Entering cycle continously...")
                    # This method returns the data
                    self.return_data_queue = self.measurement()

    def launch_keylisten_thread(self):
        """
        Launch a KeyListener thread to get key presses in the command line
        """
        self.keylisten_thread = KeyListener(self.on_key_press)
        self.keylisten_thread.setDaemon(True)
        self.logger.info("starting keylistener")
        self.keylisten_thread.start()

    def parse_xml(self, xml_str: str):
        """
        Initialize the device instances and other settings from queued xml
        
        Loop over highest tier of xml tags with the root tag='LabView' in the 
        message received from CsPy, and call the appropriate device class accordingly. the xml is popped 
        from a queue, which updates in the network_loop whenever a valid 
        message from CsPy is received. 
        
        Args:
            'xml_str': (str) xml received from CsPy in the receive_message method
        """

        self.exit_measurement = False
        self.element_tags = []  # clear the list of received tags

        # get the xml root
        root = ET.fromstring(xml_str)
        if root.tag != "LabView":
            self.logger.warning("Not a valid msg for the pxi")

        else:
            # loop non-recursively over children in root to setup device
            # hardware and other server settings
            for child in root:

                self.element_tags.append(child)

                try:

                    if child.tag == "measure":
                        # if no data available, take one measurement. Otherwise,
                        # use the most recent data.
                        if self.return_data_queue == "":
                            self.measurement()
                        else:
                            self.return_data = self.return_data_queue
                            pass

                    elif child.tag == "pause":
                        # TODO: set state of server to 'pause';
                        # i don't know if this a feature that currently gets used,
                        # so might be able to omit this.
                        pass

                    elif child.tag == "run":
                        # TODO: set state of server to 'run';
                        # i don't know if this a feature that currently gets used,
                        # so might be able to omit this.
                        pass

                    elif child.tag == "HSDIO":
<<<<<<< HEAD
                        # self.hsdio.load_xml(child)
                        # self.logger.info("HSDIO XML loaded")
                        # self.hsdio.init()
                        # self.logger.info("HSDIO hardware initialized")
                        # self.hsdio.update()
                        # self.logger.info("HSDIO hardware updated")
                        # self.logger.info(f"HSDIO.enable = {self.hsdio.enable}")
                        pass
=======
                        # setup the HSDIO
                        self.hsdio.load_xml(child)
                        self.logger.info("HSDIO XML loaded")
                        self.hsdio.init()
                        self.logger.info("HSDIO hardware initialized")
                        self.hsdio.update()
                        self.logger.info("HSDIO hardware updated")
                        self.logger.info(f"HSDIO.enable = {self.hsdio.enable}")
>>>>>>> fdc7352a

                    elif child.tag == "TTL":
                    #     self.ttl.load_xml(child)
                    #     self.ttl.init()
                        pass
<<<<<<< HEAD
                    
                    elif child.tag == "DAQmxDO":
                    #     self.daqmx_do.load_xml(child)
                    #     self.daqmx_do.init()
                        pass
                        
=======

                    elif child.tag == "DAQmxDO":
                        # self.daqmx_do.load_xml(child)
                        # self.daqmx_do.init()
                        pass

>>>>>>> fdc7352a
                    elif child.tag == "timeout":
                        try:
                            # get timeout in [ms]
                            self.measurement_timeout = 1000 * float(child.text)
                        except ValueError as e:
                            msg = f"{e} \n {child.text} is not valid" + \
                                  f"text for node {child.tag}"
                            raise XMLError(self, child, message=msg)

                    elif child.tag == "cycleContinuously":
                        cycle = False
                        if child.text.lower() == "true":
                            cycle = True
                        self.cycle_continuously = cycle

                    elif child.tag == "camera":
                        # set up the Hamamatsu camera
                        # self.hamamatsu.load_xml(child)  # Raises ValueError
                        # self.hamamatsu.init()  # Raises IMAQErrors
                        pass
                    
                    elif child.tag == "AnalogOutput":
                        # set up the analog_output
                        self.analog_output.load_xml(child)
                        self.logger.info("AnalogOutput XML loaded")
                        self.analog_output.init()
                        self.logger.info("AnalogOutput initialized")
                        self.analog_output.update()
                        self.logger.info("AnalogOutput hardware updated")
                    
                    elif child.tag == "AnalogInput":
                        # set up the analog_input
                        self.analog_input.load_xml(child)
                        self.logger.info("AnalogInput XML loaded")
                        self.analog_input.init()
                        self.logger.info("AnalogInput hardware initialized")
                    
                    elif child.tag == "Counters":
                    #     # TODO: implement counters class
                    #     # set up the counters
                    #     # self.counters.load_xml(child)
                    #     # self.counters.init()
                        pass
                    
                    # # might implement, or might move RF generator functionality to
                    # # CsPy based on code used by Hybrid.
                    elif child.tag == "RF_generators":
                        pass

                    else:
                        self.logger.warning(f"Node {child.tag} received is not a valid" +
                                            f"child tag under root <{root.tag}>")

                # I do not catch AssertionErrors. The one at the top of load_xml in every 
                # device class can only occur if the device is passed the wrong xml node, 
                # which can never occur in pxi.parse_xml, as we check the tag before 
                # instantiating a device. those assertions are there in case someone down the 
                # road does something more careless. 
                except (XMLError, HardwareError) as e:
                    self.handle_errors(e)

        # send a message back to CsPy
        self.tcp.send_message(self.return_data)

        # clear the return data
        self.return_data = ""
        self.return_data_queue = ""

    def data_to_xml(self) -> str:
        """
        Get xml-formatted data string from device measurements

        Return the data as an xml string by calling the device class is_out
        methods.

        Returns:
            'return_data': concatenated string of xml-formatted data
        """

        return_data = ""

        # the devices which have a method named 'data_out' which returns a str
        devices = [
        #     self.hamamatsu,
        #     # self.counters, #TODO: implement
        #     self.ttl,
            self.analog_input
        #     # self.demo # not implemented, and debatable whether it needs to be
        ]
        
        for dev in devices:
            if dev.is_initialized:
                try:
                    return_data += dev.data_out()
                except HardwareError as e:
                    self.handle_errors(e)

        self.return_data = return_data
        return return_data

    def measurement(self) -> str:
        """
        Return a queue of the acquired responses queried from device hardware

        Returns:
            'return_data': string of concatenated responses received from the
                device classes
        """

        if not (self.stop_connections or self.exit_measurement):
            self.reset_data()
            self.system_checks()
            self.start_tasks()

            _is_done = False
            _is_error = False

            ## timed loop to frequently check if tasks are done
            tau = 10  # loop period in [ms]
            scl = 1e-6  # scale factor to convert ns to ms
            t0 = perf_counter_ns()  # integer ns. reference point is undefined.
            while not (_is_done or _is_error or self.stop_connections
                       or self.exit_measurement):
                try:
                    _is_done = self.is_done()

                except HardwareError as e:
                    self.handle_errors(e)

                # sleep until the outer loop iteration has taken at least 1 ms
                while True:
                    dt = perf_counter_ns() - t0
                    if dt * scl > tau:  # compare time in ms
                        t0 = perf_counter_ns()
                        break

            try:
                self.get_data()
                self.system_checks()
                self.stop_tasks()
                return_data = self.data_to_xml()
                return return_data

            except Exception as e:  # TODO: make less general
                self.logger.warning(f"Error encountered:\n {e}\n"+
                                    "No data returned.")
                self.handle_errors(e)
                return ""

    def reset_data(self):
        """
        Resets data on devices which need to be reset.

        For now, only applies to TTL
        """
        # try:
        #     self.ttl.reset_data()
        # except HardwareError as e:
        #     self.handle_errors(e)

    def system_checks(self):
        """
        Check devices.

        For now, only applies to TTL
        """
        # try:
        #     self.ttl.check()
        # except HardwareError as e:
        #     self.handle_errors(e)

    # wrap batch_method_call calls in convenience functions

    def start_tasks(self, handle_error=True):
        """
        Start measurement and output tasks for relevant devices
        """

        # devices which have a method 'start'
        devices = [
            self.hsdio,
            # self.daqmx_do,
            self.analog_input,
            self.analog_output
            # self.counters # TODO: implement Counters.start
        ]

        self.batch_method_call(devices, 'start', handle_error)
        # self.reset_timeout()  # TODO : Implement or discard

    def stop_tasks(self, handle_error=True):
        """
        Stop measurement and output tasks for relevant devices
        """

        # devices which have a method 'stop'
        devices = [
            self.hsdio,
            # self.daqmx_do,
            self.analog_input,
            self.analog_output
            # self.counters # TODO: implement Counters.stop
        ]

        self.batch_method_call(devices, 'stop', handle_error)
        
    def close_tasks(self, handle_error=True):
        """
        Close references to tasks for relevant devices
        """

        # devices which have a method 'stop'
        devices = [
            self.hsdio,
            # self.daqmx_do,
            self.analog_input,
            self.analog_output
            # self.counters # TODO: implement Counters.stop
        ]

        self.batch_method_call(devices, 'close', handle_error)

    def get_data(self, handle_error=True):
        """
        Get data from the devices
        """

        # devices which have a method 'get_data'
        devices = [
            # self.hamamatsu,
            self.analog_input
            # self.counters  # TODO: implement Counters.get_data
        ]

        self.batch_method_call(devices, 'get_data', handle_error)

    def is_done(self) -> bool:
        """
        Check if devices running processes are done yet

        Loops over the device classes and calls the instance's is_done method
        for each device capable of running a process and breaks when a process
        is found to not be done.

        Returns:
            done
                'done': will return True iff all the device processes are done.
        """

        done = True
        if not (self.stop_connections or self.exit_measurement):

            # devices which have a method named 'is_done' that returns a bool
            devices = [
                self.hsdio,
                self.analog_output,
                self.analog_input,
                # self.daqmx_do
            ]

            try:
                for dev in devices:
                    if dev.is_initialized:
                        if not dev.is_done():
                            done = False
                            break
            except HardwareError as e:
                self.handle_errors(e)
                return done

        return done

    def reset_timeout(self):
        """
        Seems to change a global variable 'Timeout Elapses at' to the current time + timeout
        Will that work here?
        Returns:

        """
        # TODO: Implement
        pass

    def on_key_press(self, key: str):
        """
        Determines what happens for key presses in the command prompt.

        This method to be passed into the KeyListener instance to be called
        when keys are pressed.

        Args:
            'key': the returned key from msvcrt.getwch(), e.g. 'h'
        """

        if key == 'h': # show the help str
            self.logger.info(self.help_str)

        if key == 'r': # reset the connection
            self.logger.info("Connection reset by user.")
            self.reset_connection = True

        if key == 'd': # toggle debug/info level root logging
            if self.root_logger.level != logging.DEBUG:
                self.root_logger.setLevel(logging.DEBUG)
            else:
                self.root_logger.setLevel(self.root_logging_lvl_default)
                self.logger.info("set the root level logging to default")
                
            if self.sh.level != logging.DEBUG:
                self.sh.setLevel(logging.DEBUG)
            else:
                self.sh.setLevel(self.sh_lvl_default)
                self.logger.info("set the stream handler level logging to default")
                
            self.logger.debug("Logging level is now DEBUG")

            
        elif key == 'q':
            self.logger.info("Connection stopped by user. Closing server.")
            self.stop()

        else:
            self.logger.info("Not a valid keypress. Type \'h\' for help.")

    def handle_errors(self, error: Exception, traceback_str: str = ""):
        """
        Handle errors caught in the PXI instance

        Error handling philosophy:
            I. The class where the error originated should log a useful
                message detailing the source of the error
            II. If error should halt instrument activity, error should be raised
                to pxi class. Use logger.error(msg,exc_info=True) to log error
                with traceback.
            III. If error should not halt instrument activity, use
                logger.warning(msg,exc_info=t/f) (t/f = with/without traceback)
            IV. When error is raised to pxi class, this function should be
                called. A message will be logged to the terminal output as well
                as sent to CsPy, warning the user that an error has occurred
                and that the PXI settings should be updated.
            V. The current measurement cycle should be aborted, and restarted
                if self.cycle_continuously == True. Device where error occurred
                should be excluded from the measurement cycle until it has been
                reinitialized. I.e., devices which read/write signals (e.g.
                TTLInput, HSDIO, etc) should continue to cycle if they can
            VI. The errors raised in the device classes can should be classified
                coarsely, as many errors should result in the same handling
                behavior in this function (e.g. all error types pertaining to an XML
                initialization failure should result in a message urging the user to
                check the XML in CsPy and reinitialize the device). Specific
                error types handled here are HardwareError and XMLError, defined
                in pxierrors.py

        Args:
            error : The error that was raised. Maybe it's useful to keep it around
            traceback_str : string useful for traceback
        """

        # NOTE:
        # This code is not a janitor, your mother/father, etc. If your device soiled itself, it is your
        # responsibility to clean up the problem where it occurred. The code that follows is only
        # intended to change the state the of the server and/or log a report of what happened,
        # in response to whatever mess was made.

        
        self.logger.warning("PXIError encountered. Closing the problematic tasks.")
        
        if isinstance(error, XMLError):
            self.logger.error(traceback_str + "\n" + error.message + "\n" +
                              "Fix the pertinent XML in CsPy, then try again.")
            self.cycle_message(error.device)
            self.reset_exp_thread()

        elif isinstance(error, HardwareError):
            self.logger.error(traceback_str + "\n" + error.message)
            self.cycle_message(error.device)
            self.stop_tasks(handle_error=False)  # stop all current measurement tasks
            error.device.close() # close the reference to the problematic device
            self.reset_exp_thread() # this stalls the program currently

        # If not a type of error we anticipated, raise it.
        # else:
            # raise error

    def cycle_message(self, dev: XMLLoader):
        """
        Log a message about the status of the server cycling. 
        
        Args:
            dev: the device instance where the problem occurred
        """
        if self.cycle_continuously:
            self.logger.warning(f"The server will now cycle, but without {dev}")
        else:
            self.logger.info(f"The server is not taking data. Cycle continuously to resume, but without {dev}")

    def reset_exp_thread(self):
        """
        Restart experiment thread after current measurement ends
        """
        # self.logger.info("Waiting for the experiment thread to end...")
        # self.exit_measurement = True
        # while self.experiment_thread.is_alive():
            # pass
        # self.experiment_thread.join()
        self.logger.info("Restarting current experiment thread...")
        self.exit_measurement = False
        
        # overwrite the existing thread ref. might be a better way to do this.
        self.launch_experiment_thread() 
        self.logger.info("Experiment thread relaunched")

    def batch_method_call(
            self,
            device_list: List[Instrument],
            method: str,
            handle_error: bool = True
    ):
        """
        Call a method common to several device classes

        Given a list of device instances, assumed to have method 'method' as
        well as bool parameter 'is_initialized', 'method' will be called for
        each instance.

        For now, it is assumed that 'method' takes no arguments, and does
        does not return anything.

        Args:
            device_list: list of device instances
            method: name of the method to be called. make sure every device
                in device list has a method with this name.
            handle_error: Should self.handle_errors() be called to deal with
                errors during this operation?
        """

        # only iterate over initialized devices
        for dev in filter(lambda x: x.is_initialized, device_list):
            try:
                getattr(dev, method)()  # call the method
            except AttributeError as ae:
                self.logger.warning(f'{dev} does not have method \'{method}\'')
            except HardwareError as he:
                self.logger.info(
                    f"Error {he} encountered while performing {dev}.{method}()"
                    f"handle_error = {handle_error}")
                if handle_error:
                    self.handle_errors(he)

    def stop(self):
        """
        Nicely shut down this server
        """
        self.logger.info(f"The following devices will be stopped: {self.devices}")
        self.stop_tasks()
        self.close_tasks()
        self.exit_measurement = True
        self.tcp.stop_connections = True

        # self.experiment_thread.join()
        # experiment_thread is the only user thread; other threads are daemon.<|MERGE_RESOLUTION|>--- conflicted
+++ resolved
@@ -233,16 +233,6 @@
                         pass
 
                     elif child.tag == "HSDIO":
-<<<<<<< HEAD
-                        # self.hsdio.load_xml(child)
-                        # self.logger.info("HSDIO XML loaded")
-                        # self.hsdio.init()
-                        # self.logger.info("HSDIO hardware initialized")
-                        # self.hsdio.update()
-                        # self.logger.info("HSDIO hardware updated")
-                        # self.logger.info(f"HSDIO.enable = {self.hsdio.enable}")
-                        pass
-=======
                         # setup the HSDIO
                         self.hsdio.load_xml(child)
                         self.logger.info("HSDIO XML loaded")
@@ -251,27 +241,17 @@
                         self.hsdio.update()
                         self.logger.info("HSDIO hardware updated")
                         self.logger.info(f"HSDIO.enable = {self.hsdio.enable}")
->>>>>>> fdc7352a
 
                     elif child.tag == "TTL":
                     #     self.ttl.load_xml(child)
                     #     self.ttl.init()
                         pass
-<<<<<<< HEAD
-                    
-                    elif child.tag == "DAQmxDO":
-                    #     self.daqmx_do.load_xml(child)
-                    #     self.daqmx_do.init()
-                        pass
-                        
-=======
 
                     elif child.tag == "DAQmxDO":
                         # self.daqmx_do.load_xml(child)
                         # self.daqmx_do.init()
                         pass
 
->>>>>>> fdc7352a
                     elif child.tag == "timeout":
                         try:
                             # get timeout in [ms]
