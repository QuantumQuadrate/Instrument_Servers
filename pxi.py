"""
PXI class for the PXI Server
SaffmanLab, University of Wisconsin - Madison

For receiving xml-wrapped messages from CsPy over a TCP/IP connection,
updating the relevant PXI device classes with the parsed xml, and returning
responses from hardware to CsPy. 
"""

'''
general TODOs and ideas:
- could decorate methods like is_done with a timeout method
- could implement error handling and checking whether connection has been 
    stopped or restarted with a decorator
- error object to bundle exception/error message returned with a boolean? 
    would be useful in loops that should exit on exception raised
'''

#### modules
import socket
import logging
import threading
import xml.etree.ElementTree as ET
from typing import Tuple
from queue import Queue, Empty

#### misc local classes
from keylistener import KeyListener

#### local device classes
from hsdio import HSDIO
from hamamatsu import Hamamatsu, IMAQError
from tcp import TCP


class PXI:
    
    help_str = ("At any time, type... \n"+
	            " - \'h\' to see this message again \n"+
				" - \'r\' to reset the connection to CsPy \n"+
				" - \'q\' to stop the connection and close this server.")

    def __init__(self, address: Tuple[str, int]):
        self.logger = logging.getLogger(str(self.__class__))
        self._stop_connections = False
        self._reset_connection = False
        self.cycle_continuously = True
        self.exit_measurement = False
<<<<<<< HEAD
        self.return_data = ""
        self.queued_return_data = ""
        self.measurement_timeout = 0
=======
>>>>>>> c2c2474c

        self.keylisten_thread = None

        # queues. 0 indicates no maximum queue length enforced.
        self.command_queue = Queue(0)
        self.return_data_queue = Queue(0)

        self.return_data_str = ""  # this seems to exist primarily for debugging

        self.element_tags = []  # for debugging

        # instantiate the device objects
        self.hsdio = HSDIO(self)
        self.tcp = TCP(self, address)
        self.hamamatsu = Hamamatsu()
        # TODO: implement these classes
        self.counters = None  # Counters()
        self.analog_input = None  # AnalogOutput(self)
        self.analog_output = None  # AnalogInput(self)
        self.ttl = None  # TTL()
        self.daqmx_do = None # DAQMX_DO()

    @property
    def stop_connections(self) -> bool:
        return self._stop_connections

    @stop_connections.setter
    def stop_connections(self, value):
        self._stop_connections = value

    @property
    def reset_connection(self) -> bool:
        return self._reset_connection

    @reset_connection.setter
    def reset_connection(self, value):
        self._reset_connection = value

    def queue_command(self, command):
        self.command_queue.put(command)

    def launch_network_thread(self):
        self.tcp.launch_network_thread()

    def launch_experiment_thread(self):
        """
        Launch a thread for the main experiment loop

        Thread target method = self.command_loop
        """
        self.experiment_thread = threading.Thread(
            target=self.command_loop,
            name='Experiment Thread'
        )
        self.experiment_thread.setDaemon(False)
        self.experiment_thread.start()

    def command_loop(self):
        """
        Update devices with xml from CsPy and, get and return data from devices

        Pop a command from self.command_queue on each iteration, parse the xml
        in that command, and update the instruments accordingly. When th queue
        is empty, try to receive measurements from the data if cycling
        continuously.

        This function handles the switching between updating devices and
        getting data from them, while the bulk of the work is done in the
        hierarchy of methods in self.parse_xml and self.measurement.
        """

        while not self.stop_connections:
            try:
                # dequeue xml; non-blocking
                xml_str = self.command_queue.get(block=False, timeout=0)
                self.parse_xml(xml_str)

            except Empty:
                # TODO add these variables to constructor
                self.exit_measurement = False
                self.return_data_str = ""  # reset the list

                if self.cycle_continuously:
                    # This method returns the data as well as updates
                    # 'return_data_str', so having a return in this method
                    # seems uneccesary
                    return_data_str = self.measurement()

    def launch_keylisten_thread(self):
        """
        Launch a KeyListener thread to get key pressses in the command line
        """
        self.keylisten_thread = KeyListener(self.on_key_press)
        self.keylisten_thread.setDaemon(True)
        self.logger.info("starting keylistener")
        self.keylisten_thread.start()

    def parse_xml(self, xml_str):
        """
        Initialize the device instances and other settings from queued xml
        
        Loop over highest tier of xml tags with the root tag='LabView' in the 
        message received from CsPy, and call the appropriate device class accordingly. the xml is popped 
        from a queue, which updates in the network_loop whenever a valid 
        message from CsPy is received. 
        
        Args:
            'xml_str': (str) xml received from CsPy in the receive_message method
        """
        
        self.exit_measurement = False
        self.element_tags = []  # clear the list of received tags

        # get the xml root
        root = ET.fromstring(xml_str)
        if root.tag != "LabView":
            self.logger.info("Not a valid msg for the pxi")

        else:
            # loop non-recursively over children in root
            for child in root:
                self.element_tags.append(child)

                if child.tag == "measure":
                    if self.return_data_queue.empty():
                        # if no data ready, take one measurement
                        self.measurement()
                    else:
                        pass
                        # Cast return_data_queue to a string? in labview the
                        # global "Return Data" is simply assigned the value of
                        # "Return Data Queue", despite the fact that the latter
                        # is a Queue instance and the former is filled elsewhere
                        # with a string built from concatenated xml.
                        #
                        # self.return_data_str = str(return_data_queue

                elif child.tag == "pause":
                    # TODO: set state of server to 'pause';
                    # i don't know if this a feature that currently gets used,
                    # so might be able to omit this.
                    pass

                elif child.tag == "run":
                    # TODO: set state of server to 'run';
                    # i don't know if this a feature that currently gets used,
                    # so might be able to omit this.
                    pass

                elif child.tag == "HSDIO":
                    # set up the HSDIO
<<<<<<< HEAD
                    try:
                        self.hsdio.load_xml(child)
                    except e:
                        # TODO:
                        #   don't complete elif
                        #   log error and traceback
                        #   send message to cspy
                        #   let cspy try again with new data
                        pass
                    self.hsdio.init()
                    self.hsdio.update()
=======
                    # self.hsdio.load_xml(child)
                    # self.hsdio.init()
                    # self.hsdio.update()
>>>>>>> c2c2474c
                    pass
                elif child.tag == "TTL":
                    # TODO: implement TTL class
                    # self.ttl.load_xml(child)
                    # self.ttl.init()
                    pass
                elif child.tag == "DAQmxDO":
                    # TODO: implement DAQmxDO class
                    # self.daqmxdo.load_xml(child)
                    # self.daqmxdo.init() # called setup in labview
                    pass
                elif child.tag == "timeout":
                    try:
                        # get timeout in [ms]
                        self.measurement_timeout = 1000 * float(child.text)
                    except ValueError as e:
                        self.logger.error(f"{e} \n {child.txt} is not valid " +
                                          f"text for node {child.tag}")

                elif child.tag == "cycleContinuously":
                    cycle = False
                    if child.text.lower() == "True":
                        cycle = True
                    self.cycle_continuously = cycle

                elif child.tag == "camera":
                    pass
                    # set up the Hamamatsu camera
<<<<<<< HEAD
                    try:
                        self.hamamatsu.load_xml(child)  # Raises ValueError
                        self.hamamatsu.init()  # Raises IMAQErrors
                    except (ValueError, IMAQError) as e:
                        self.handle_errors(e, "initializing hamamatsu")
                        pass
=======
                    # self.hamamatsu.load_xml(child)
                    # self.hamamatsu.init()
>>>>>>> c2c2474c

                elif child.tag == "AnalogOutput":
                    # TODO: implement analog_output class
                    # set up the analog_output
                    # self.analog_output.load_xml(child)
                    # self.analog_output.init() # setup in labview
                    # self.analog_output.update()
                    pass

                elif child.tag == "AnalogInput":
                    # TODO: implement analog_input class
                    # set up the analog_input
                    # self.analog_input.load_xml(child)
                    # self.analog_input.init()
                    pass

                elif child.tag == "Counters":
                    # TODO: implement counters class
                    # set up the counters
                    # self.counters.load_xml(child)
                    # self.counters.init()
                    pass

                # might implement, or might move RF generator functionality to
                # CsPy based on code used by Hybrid.
                elif child.tag == "RF_generators":
                    pass

                else:
                    self.logger.warning(f"Node {child.tag} received is not a valid" +
                                        f"child tag under root <{root.tag}>")

        # TODO: some sort of error handling. could have several try/except
        # blocks in the if/elifs above

        # TODO: implement send message
        # send a message back to CsPy
        self.tcp.send_message()

        # clear the return data
        self.return_data_str = ""
        self.return_data_queue = Queue(0)

    def data_to_xml(self):
        """
        Convert responses from devices to xml and append to self.return_data_str

        This method both returns the xml data as a string, and updates the PXI
        instance variable 'return_data_str', where xml data comes from the
        device classes is_out methods.

        Returns:
            'return_data_str': (str) concatenated string of xml-formatted data
        """

        return_data_str = ""

        '''
        I'm going to write these out explicitly for now. We can implement a large instrument list
        and use abstract classes to simplify methods like this in the near future. Until then, I think
        it's best to write it out.
        -Juan
                # the devices that have a data_out method
        data_spawns = []

        for spawn in data_spawns:
            # TODO: implement data_out methods in the relevant classes
            self.return_data_str += spawn.data_out()
        '''

<<<<<<< HEAD
        # return_data_str += self.hamamatsu.data_out()
        # return_data_str += self.counters.data_out()  # TODO : Implement
        # return_data_str += self.ttl.data_out()  # TODO : Implement
        # return_data_str += self.analog_input.data_out()  # TODO : Implement
        # return_data_str += self.demo.data_out()  # TODO : Implement
=======
        #return_data_str += self.hamamatsu.data_out()  # TODO : Implement
        #return_data_str += self.counters.data_out()  # TODO : Implement
        #return_data_str += self.ttl.data_out()  # TODO : Implement
        #return_data_str += self.analog_input.data_out()  # TODO : Implement
        #return_data_str += self.demo.data_out()  # TODO : Implement
>>>>>>> c2c2474c

        return return_data_str

    def measurement(self):
        """
        Return a queue of the acquired responses queried from device hardware

        Returns:
            'return_data_queue': (Queue) the responses received from the device
                classes
        """
<<<<<<< HEAD

        return_data = ""
        if not (self.stop_connections or self.exit_measurement):
=======
>>>>>>> c2c2474c

        return_data = ""
        if not (self.stop_connections or self.exit_measurement):
            self.reset_data()
            self.system_checks()
<<<<<<< HEAD
            self.start_tasks()
=======
            self.start_tasks()  # TODO : Implement
>>>>>>> c2c2474c

            _is_done = False
            _is_error = False
            # TODO : labview uses timed loop with 1kHz clock and dt=10 ms.
            # How precise does this loop need to be?
            # loop until pulse output is completed
            while not (_is_done or _is_error or self.stop_connections
                       or self.exit_measurement):
                _is_done, error_out = self.is_done()
<<<<<<< HEAD
                #_is_error = error_out["IsError?"] # TODO implement somehow

            self.get_data() # TODO: implement 
            self.system_checks() # TODO: implement 
            self.stop_tasks() # TODO: implement 
            return_data = self.data_to_xml()
        return return_data
=======
                # _is_error = error_out["IsError?"] # TODO implement somehow

            self.get_data()
            self.system_checks()
            self.stop_tasks()  # TODO: implement
            return_data = self.data_to_xml()
        return return_data

>>>>>>> c2c2474c

    '''
    Note : This is the entirety of what the following two functions do in labview. They can, in 
    principle, be expanded for other devices with similar needs. - Juan
    '''

    def reset_data(self):
        """
        Resets data on devices which need to be reset.

        So far only ttl is reset in labview code.
        """
        # self.ttl.reset_data()  # TODO : implement this
        pass

    def system_checks(self):
        """
        This is all this function does in the labview.
        """
        # self.ttl.ttl_check()  # TODO: Implement
        pass

    def start_tasks(self):
        # self.counters.start()  # TODO : Implement
        # self.daqmx_do.start()  # TODO : Implement
        # self.hsdio.start()  # TODO : Implement
        # self.analog_input.start()  # TODO : Implement
        # self.analog_output.start()  # TODO : Implement
        # self.reset_timeout()  # TODO : Implement
        pass

    def stop_tasks(self):
        # self.counters.stop()  # TODO : Implement
        # self.hsdio.stop()  # TODO : Implement
        # self.daqmx_do.stop()  # TODO : Implement
        # self.analog_input.stop()  # TODO : Implement
        # self.analog_output.stop()  # TODO : Implement
        pass

    def get_data(self):
        # self.counters.get_data()
<<<<<<< HEAD
        try:
            self.hamamatsu.minimal_acquire()
        except (IMAQError, AssertionError) as e:
            self.handle_errors(e, "hamamatsu minimal_acquire")
=======
        # self.hamamatsu.minimal_acquire()  # TODO : Implement
>>>>>>> c2c2474c
        # self.analog_input.get_data()  # TODO : Implement
        pass

    def is_done(self):
        """
        Check if devices running processes are done yet

        Loops over the device classes and calls the instance's is_done method
        for each device capable of running a process and breaks when a process
        is found to not be done.

        Returns:
            'done': will return True iff all the device processes are done.
        """

        done = True
        if not (self.stop_connections or self.exit_measurement):
            devices = [self.hsdio, self.analog_output, self.analog_input]  # ,
            # self.daqmx_pulseout] # in labview daqmx_pulseout is
            # distinct from the DAQmxDO class

            # loop over devices which have is_done method; could generalize to
            # explicitly listing devices above, but this is more transparent
            for dev in devices:
                pass
                # TODO implement is_done method in the relevant device classes
                # if not dev.is_done():
                #    done = False
                #    break
        return done, 0
<<<<<<< HEAD
   
=======

    def reset_timeout(self):
        """
        Seems to change a global variable 'Timeout Elapses at' to the current time + timeout
        Will that work here?
        Returns:

        """
        # TODO: Implement
        pass

>>>>>>> c2c2474c
    def on_key_press(self, key):
        """
        Determines what happens for key presses in the command prompt.

        This method to be passed into the KeyListener instance to be called
        when keys are pressed.

        Args:
            'key': the returned key from msvcrt.getwch(), e.g. 'h'
        """

        # self.logger.info(f"{key} was pressed")

        if key == 'h':
            self.logger.info(self.help_str)

        if key == 'r':
            self.logger.info("Connection reset by user.")
            self.reset_connection = True

        elif key == 'q':
            self.logger.info("Connection stopped by user. Closing server.")
            # self.keylisten_thread.end()
            self.stop_connections = True

        else:
            self.logger.info("Not a valid keypress. Type \'h\' for help.")

    # This decorator could be a nice way of handling timeouts across this class
    # without the need to put time.time calls explicitly in loops in various
    # methods, although that could be done. This would return a wrapper that
    # would probably have to do something like run the decorated function in
    # a different thread than the timer so it could stop that thread when the
    # time runs out; maybe there's a nicer way to do this. open to suggestions.
    @classmethod
    def master_timeout(func):
        """
        Check if function call in PXI class takes longer than a maximum time

        To be used as a decorator for functions in this class to
        """
        pass

    def handle_errors(self, error, traceback_str):
        """
        Placeholder function for error handling in pxi class

        General Error handling philosophy for errors from instruments:
            Instrument should log any error with a useful message detailing the source of the error
            If error should halt instrument activity, error should be raised to pxi class
                Use logger.error(msg,exc_info=True) to log error with traceback
            If error should not halt instrument activity, use logger.warning(msg,exc_info=t/f)
                (t/f = with/without traceback)
            When error is raised to pxi class, this function should be called
            This function should send a message to the terminal output as well as to cspy, warning
                the user that an error has occurred and that the PXI settings should be updated
            The acquisition of data should stop, data sent back should be empty or useless
            Devices which output signals (e.g Analog out, hsdio) should continue to cycle if they
                can
            Self.is_error should be set to True, regular operation can only resume once it is set
                to false when PXI settings have been updated

        It's entirely likely that this function won't be able to implement all of that, and instead
            changes to the code above will need to take place. In either case this is here to detail
            the error handling plan.
        Args:
            error : The error that was raised. Maybe it's useful to keep it around
            traceback_str : string useful for traceback
        """
        pass<|MERGE_RESOLUTION|>--- conflicted
+++ resolved
@@ -46,12 +46,9 @@
         self._reset_connection = False
         self.cycle_continuously = True
         self.exit_measurement = False
-<<<<<<< HEAD
         self.return_data = ""
         self.queued_return_data = ""
         self.measurement_timeout = 0
-=======
->>>>>>> c2c2474c
 
         self.keylisten_thread = None
 
@@ -192,18 +189,17 @@
                 elif child.tag == "pause":
                     # TODO: set state of server to 'pause';
                     # i don't know if this a feature that currently gets used,
-                    # so might be able to omit this.
-                    pass
-
+                    # so might be able to omit this. 
+                    pass
+                    
                 elif child.tag == "run":
                     # TODO: set state of server to 'run';
                     # i don't know if this a feature that currently gets used,
-                    # so might be able to omit this.
-                    pass
-
+                    # so might be able to omit this. 
+                    pass
+                    
                 elif child.tag == "HSDIO":
                     # set up the HSDIO
-<<<<<<< HEAD
                     try:
                         self.hsdio.load_xml(child)
                     except e:
@@ -215,99 +211,92 @@
                         pass
                     self.hsdio.init()
                     self.hsdio.update()
-=======
                     # self.hsdio.load_xml(child)
                     # self.hsdio.init()
                     # self.hsdio.update()
->>>>>>> c2c2474c
                     pass
                 elif child.tag == "TTL":
                     # TODO: implement TTL class
-                    # self.ttl.load_xml(child)
-                    # self.ttl.init()
+                    #self.ttl.load_xml(child)
+                    #self.ttl.init()
                     pass
                 elif child.tag == "DAQmxDO":
                     # TODO: implement DAQmxDO class
-                    # self.daqmxdo.load_xml(child)
-                    # self.daqmxdo.init() # called setup in labview
+                    #self.daqmxdo.load_xml(child)
+                    #self.daqmxdo.init() # called setup in labview
                     pass
                 elif child.tag == "timeout":
                     try:
                         # get timeout in [ms]
-                        self.measurement_timeout = 1000 * float(child.text)
+                        self.measurement_timeout = 1000*float(child.text)
                     except ValueError as e:
-                        self.logger.error(f"{e} \n {child.txt} is not valid " +
+                        self.logger.error(f"{e} \n {child.txt} is not valid "+
                                           f"text for node {child.tag}")
-
+                    
                 elif child.tag == "cycleContinuously":
                     cycle = False
                     if child.text.lower() == "True":
                         cycle = True
                     self.cycle_continuously = cycle
-
+                    
                 elif child.tag == "camera":
                     pass
                     # set up the Hamamatsu camera
-<<<<<<< HEAD
                     try:
                         self.hamamatsu.load_xml(child)  # Raises ValueError
                         self.hamamatsu.init()  # Raises IMAQErrors
                     except (ValueError, IMAQError) as e:
                         self.handle_errors(e, "initializing hamamatsu")
                         pass
-=======
-                    # self.hamamatsu.load_xml(child)
-                    # self.hamamatsu.init()
->>>>>>> c2c2474c
 
                 elif child.tag == "AnalogOutput":
                     # TODO: implement analog_output class
                     # set up the analog_output
-                    # self.analog_output.load_xml(child)
-                    # self.analog_output.init() # setup in labview
-                    # self.analog_output.update()
-                    pass
-
+                    #self.analog_output.load_xml(child)
+                    #self.analog_output.init() # setup in labview
+                    #self.analog_output.update()
+                    pass
+                    
                 elif child.tag == "AnalogInput":
                     # TODO: implement analog_input class
                     # set up the analog_input
-                    # self.analog_input.load_xml(child)
-                    # self.analog_input.init()
-                    pass
-
+                    #self.analog_input.load_xml(child)
+                    #self.analog_input.init() 
+                    pass
+                    
                 elif child.tag == "Counters":
                     # TODO: implement counters class
                     # set up the counters
-                    # self.counters.load_xml(child)
-                    # self.counters.init()
-                    pass
-
+                    #self.counters.load_xml(child)
+                    #self.counters.init() 
+                    pass
+                    
                 # might implement, or might move RF generator functionality to
-                # CsPy based on code used by Hybrid.
+                # CsPy based on code used by Hybrid. 
                 elif child.tag == "RF_generators":
                     pass
-
+                    
                 else:
-                    self.logger.warning(f"Node {child.tag} received is not a valid" +
-                                        f"child tag under root <{root.tag}>")
-
-        # TODO: some sort of error handling. could have several try/except
+                    self.logger.warning(f"Node {child.tag} received is not a valid"+
+                                   f"child tag under root <{root.tag}>")
+                 
+        # TODO: some sort of error handling. could have several try/except 
         # blocks in the if/elifs above
 
-        # TODO: implement send message
         # send a message back to CsPy
-        self.tcp.send_message()
-
+        self.tcp.send_message(self.return_data)
+        
         # clear the return data
-        self.return_data_str = ""
+        self.return_data = ""
         self.return_data_queue = Queue(0)
 
+
     def data_to_xml(self):
         """
         Convert responses from devices to xml and append to self.return_data_str
 
         This method both returns the xml data as a string, and updates the PXI
-        instance variable 'return_data_str', where xml data comes from the
+        instance variable 'return_data_str', where xml data comes from the 
         device classes is_out methods.
 
         Returns:
@@ -329,65 +318,41 @@
             self.return_data_str += spawn.data_out()
         '''
 
-<<<<<<< HEAD
-        # return_data_str += self.hamamatsu.data_out()
-        # return_data_str += self.counters.data_out()  # TODO : Implement
-        # return_data_str += self.ttl.data_out()  # TODO : Implement
-        # return_data_str += self.analog_input.data_out()  # TODO : Implement
-        # return_data_str += self.demo.data_out()  # TODO : Implement
-=======
         #return_data_str += self.hamamatsu.data_out()  # TODO : Implement
         #return_data_str += self.counters.data_out()  # TODO : Implement
         #return_data_str += self.ttl.data_out()  # TODO : Implement
         #return_data_str += self.analog_input.data_out()  # TODO : Implement
         #return_data_str += self.demo.data_out()  # TODO : Implement
->>>>>>> c2c2474c
 
         return return_data_str
 
+            
+
     def measurement(self):
         """
         Return a queue of the acquired responses queried from device hardware
-
+        
         Returns:
             'return_data_queue': (Queue) the responses received from the device
                 classes
         """
-<<<<<<< HEAD
-
-        return_data = ""
+        
         if not (self.stop_connections or self.exit_measurement):
-=======
->>>>>>> c2c2474c
-
-        return_data = ""
-        if not (self.stop_connections or self.exit_measurement):
+
+            # TODO: implement these methods
             self.reset_data()
             self.system_checks()
-<<<<<<< HEAD
-            self.start_tasks()
-=======
             self.start_tasks()  # TODO : Implement
->>>>>>> c2c2474c
 
             _is_done = False
             _is_error = False
-            # TODO : labview uses timed loop with 1kHz clock and dt=10 ms.
-            # How precise does this loop need to be?
+            # TODO:labview uses timed loop with 1kHz clock and dt=10 ms. 
             # loop until pulse output is completed
-            while not (_is_done or _is_error or self.stop_connections
+            while not (_is_done or _is_error or self.stop_connections 
                        or self.exit_measurement):
+                
                 _is_done, error_out = self.is_done()
-<<<<<<< HEAD
                 #_is_error = error_out["IsError?"] # TODO implement somehow
-
-            self.get_data() # TODO: implement 
-            self.system_checks() # TODO: implement 
-            self.stop_tasks() # TODO: implement 
-            return_data = self.data_to_xml()
-        return return_data
-=======
-                # _is_error = error_out["IsError?"] # TODO implement somehow
 
             self.get_data()
             self.system_checks()
@@ -395,7 +360,6 @@
             return_data = self.data_to_xml()
         return return_data
 
->>>>>>> c2c2474c
 
     '''
     Note : This is the entirety of what the following two functions do in labview. They can, in 
@@ -412,39 +376,17 @@
         pass
 
     def system_checks(self):
-        """
-        This is all this function does in the labview.
-        """
-        # self.ttl.ttl_check()  # TODO: Implement
         pass
 
-    def start_tasks(self):
-        # self.counters.start()  # TODO : Implement
-        # self.daqmx_do.start()  # TODO : Implement
-        # self.hsdio.start()  # TODO : Implement
-        # self.analog_input.start()  # TODO : Implement
-        # self.analog_output.start()  # TODO : Implement
-        # self.reset_timeout()  # TODO : Implement
+    def stop_tasks(self):
         pass
-
-    def stop_tasks(self):
-        # self.counters.stop()  # TODO : Implement
-        # self.hsdio.stop()  # TODO : Implement
-        # self.daqmx_do.stop()  # TODO : Implement
-        # self.analog_input.stop()  # TODO : Implement
-        # self.analog_output.stop()  # TODO : Implement
-        pass
-
+    
     def get_data(self):
         # self.counters.get_data()
-<<<<<<< HEAD
         try:
             self.hamamatsu.minimal_acquire()
         except (IMAQError, AssertionError) as e:
             self.handle_errors(e, "hamamatsu minimal_acquire")
-=======
-        # self.hamamatsu.minimal_acquire()  # TODO : Implement
->>>>>>> c2c2474c
         # self.analog_input.get_data()  # TODO : Implement
         pass
 
@@ -454,7 +396,7 @@
 
         Loops over the device classes and calls the instance's is_done method
         for each device capable of running a process and breaks when a process
-        is found to not be done.
+        is found to not be done. 
 
         Returns:
             'done': will return True iff all the device processes are done.
@@ -462,22 +404,20 @@
 
         done = True
         if not (self.stop_connections or self.exit_measurement):
-            devices = [self.hsdio, self.analog_output, self.analog_input]  # ,
-            # self.daqmx_pulseout] # in labview daqmx_pulseout is
-            # distinct from the DAQmxDO class
-
+
+            devices = [self.hsdio, self.analog_output, self.analog_input]#,
+                       #self.daqmx_pulseout] # in labview daqmx_pulseout is 
+                                             # distinct from the DAQmxDO class
+            
             # loop over devices which have is_done method; could generalize to
             # explicitly listing devices above, but this is more transparent
             for dev in devices:
                 pass
-                # TODO implement is_done method in the relevant device classes
-                # if not dev.is_done():
+                #TODO implement is_done method in the relevant device classes
+                #if not dev.is_done():
                 #    done = False
                 #    break
         return done, 0
-<<<<<<< HEAD
-   
-=======
 
     def reset_timeout(self):
         """
@@ -489,20 +429,19 @@
         # TODO: Implement
         pass
 
->>>>>>> c2c2474c
     def on_key_press(self, key):
         """
         Determines what happens for key presses in the command prompt.
-
-        This method to be passed into the KeyListener instance to be called
+        
+        This method to be passed into the KeyListener instance to be called 
         when keys are pressed.
-
+        
         Args:
             'key': the returned key from msvcrt.getwch(), e.g. 'h'
         """
-
+        
         # self.logger.info(f"{key} was pressed")
-
+        
         if key == 'h':
             self.logger.info(self.help_str)
 
@@ -518,9 +457,10 @@
         else:
             self.logger.info("Not a valid keypress. Type \'h\' for help.")
 
+
     # This decorator could be a nice way of handling timeouts across this class
     # without the need to put time.time calls explicitly in loops in various
-    # methods, although that could be done. This would return a wrapper that
+    # methods, although that could be done. This would return a wrapper that 
     # would probably have to do something like run the decorated function in
     # a different thread than the timer so it could stop that thread when the
     # time runs out; maybe there's a nicer way to do this. open to suggestions.
@@ -529,34 +469,6 @@
         """
         Check if function call in PXI class takes longer than a maximum time
 
-        To be used as a decorator for functions in this class to
-        """
-        pass
-
-    def handle_errors(self, error, traceback_str):
-        """
-        Placeholder function for error handling in pxi class
-
-        General Error handling philosophy for errors from instruments:
-            Instrument should log any error with a useful message detailing the source of the error
-            If error should halt instrument activity, error should be raised to pxi class
-                Use logger.error(msg,exc_info=True) to log error with traceback
-            If error should not halt instrument activity, use logger.warning(msg,exc_info=t/f)
-                (t/f = with/without traceback)
-            When error is raised to pxi class, this function should be called
-            This function should send a message to the terminal output as well as to cspy, warning
-                the user that an error has occurred and that the PXI settings should be updated
-            The acquisition of data should stop, data sent back should be empty or useless
-            Devices which output signals (e.g Analog out, hsdio) should continue to cycle if they
-                can
-            Self.is_error should be set to True, regular operation can only resume once it is set
-                to false when PXI settings have been updated
-
-        It's entirely likely that this function won't be able to implement all of that, and instead
-            changes to the code above will need to take place. In either case this is here to detail
-            the error handling plan.
-        Args:
-            error : The error that was raised. Maybe it's useful to keep it around
-            traceback_str : string useful for traceback
+        To be used as a decorator for functions in this class to 
         """
         pass