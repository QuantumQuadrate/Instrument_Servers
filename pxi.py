"""
PXI class for the PXI Server
SaffmanLab, University of Wisconsin - Madison

For receiving xml-wrapped messages from CsPy over a TCP/IP connection,
updating the relevant PXI device classes with the parsed xml, and returning
responses from hardware to CsPy. 
"""

'''
general TODOs and ideas:
- could decorate methods like is_done with a timeout method
- could implement error handling and checking whether connection has been 
    stopped or restarted with a decorator
- error object to bundle exception/error message returned with a boolean? 
    would be useful in loops that should exit on exception raised
'''

#### modules
import socket
import logging
import threading
import xml.etree.ElementTree as ET
from typing import Tuple
from queue import Queue, Empty

#### misc local classes
from keylistener import KeyListener

#### local device classes
from hsdio import HSDIO, HSDIOError
from hamamatsu import Hamamatsu, IMAQError
from tcp import TCP


# TODO : Should this inherit from XMLLoader?
class PXI:
    
    help_str = ("At any time, type... \n"+
	            " - \'h\' to see this message again \n"+
				" - \'r\' to reset the connection to CsPy \n"+
				" - \'q\' to stop the connection and close this server.")

    def __init__(self, address: Tuple[str, int]):
        self.logger = logging.getLogger(str(self.__class__))
        self._stop_connections = False
        self._reset_connection = False
        self.cycle_continuously = True
        self.exit_measurement = False
        self.return_data = ""
        self.queued_return_data = ""
        self.measurement_timeout = 0

        self.keylisten_thread = None

        # queues. 0 indicates no maximum queue length enforced.
        self.command_queue = Queue(0)
        self.return_data_queue = Queue(0)

        self.return_data_str = ""  # this seems to exist primarily for debugging

        self.element_tags = []  # for debugging

        # instantiate the device objects
        self.hsdio = HSDIO(self)
        self.tcp = TCP(self, address)
<<<<<<< HEAD
        self.hamamatsu = Hamamatsu(self)
=======
        self.hamamatsu = Hamamatsu()
        self.analog_input = AnalogOutput(self)
        self.analog_output = AnalogInput(self)
        self.ttl = TTLInput(self)
        self.daqmx_do = DAQmxDO(self)
>>>>>>> d3f2e46a
        # TODO: implement these classes
        self.counters = None  # Counters()

    @property
    def stop_connections(self) -> bool:
        return self._stop_connections

    @stop_connections.setter
    def stop_connections(self, value):
        self._stop_connections = value

    @property
    def reset_connection(self) -> bool:
        return self._reset_connection

    @reset_connection.setter
    def reset_connection(self, value):
        self._reset_connection = value

    def queue_command(self, command):
        self.command_queue.put(command)

    def launch_network_thread(self):
        self.tcp.launch_network_thread()

    def launch_experiment_thread(self):
        """
        Launch a thread for the main experiment loop

        Thread target method = self.command_loop
        """
        self.experiment_thread = threading.Thread(
            target=self.command_loop,
            name='Experiment Thread'
        )
        self.experiment_thread.setDaemon(False)
        self.experiment_thread.start()

    def command_loop(self):
        """
        Update devices with xml from CsPy and, get and return data from devices

        Pop a command from self.command_queue on each iteration, parse the xml
        in that command, and update the instruments accordingly. When th queue
        is empty, try to receive measurements from the data if cycling
        continuously.

        This function handles the switching between updating devices and
        getting data from them, while the bulk of the work is done in the
        hierarchy of methods in self.parse_xml and self.measurement.
        """

        while not self.stop_connections:
            try:
                # dequeue xml; non-blocking
                xml_str = self.command_queue.get(block=False, timeout=0)
                self.parse_xml(xml_str)

            except Empty:
                # TODO add these variables to constructor
                self.exit_measurement = False
                self.return_data_str = ""  # reset the list

                if self.cycle_continuously:
                    # This method returns the data as well as updates
                    # 'return_data_str', so having a return in this method
                    # seems uneccesary
                    return_data_str = self.measurement()

    def launch_keylisten_thread(self):
        """
        Launch a KeyListener thread to get key pressses in the command line
        """
        self.keylisten_thread = KeyListener(self.on_key_press)
        self.keylisten_thread.setDaemon(True)
        self.logger.info("starting keylistener")
        self.keylisten_thread.start()

    def parse_xml(self, xml_str):
        """
        Initialize the device instances and other settings from queued xml
        
        Loop over highest tier of xml tags with the root tag='LabView' in the 
        message received from CsPy, and call the appropriate device class accordingly. the xml is popped 
        from a queue, which updates in the network_loop whenever a valid 
        message from CsPy is received. 
        
        Args:
            'xml_str': (str) xml received from CsPy in the receive_message method
        """
        
        self.exit_measurement = False
        self.element_tags = []  # clear the list of received tags

        # get the xml root
        root = ET.fromstring(xml_str)
        if root.tag != "LabView":
            self.logger.info("Not a valid msg for the pxi")

        else:
            # loop non-recursively over children in root
            for child in root:
                self.element_tags.append(child)

                if child.tag == "measure":
                    if self.return_data_queue.empty():
                        # if no data ready, take one measurement
                        self.measurement()
                    else:
                        pass
                        # Cast return_data_queue to a string? in labview the
                        # global "Return Data" is simply assigned the value of
                        # "Return Data Queue", despite the fact that the latter
                        # is a Queue instance and the former is filled elsewhere
                        # with a string built from concatenated xml.
                        #
                        # self.return_data_str = str(return_data_queue

                elif child.tag == "pause":
                    # TODO: set state of server to 'pause';
                    # i don't know if this a feature that currently gets used,
                    # so might be able to omit this. 
                    pass
                    
                elif child.tag == "run":
                    # TODO: set state of server to 'run';
                    # i don't know if this a feature that currently gets used,
                    # so might be able to omit this. 
                    pass
                    
                elif child.tag == "HSDIO":
                    # set up the HSDIO
                    try:
                        self.hsdio.load_xml(child)
                        self.hsdio.init()
                        self.hsdio.update()
                    except Exception as e:
                        self.handle_errors(e, "Initializing HSDIO")
                        pass
                elif child.tag == "TTL":
<<<<<<< HEAD
                    # TODO: implement TTL class
                    #self.ttl.load_xml(child)
                    #self.ttl.init()
                    pass
                elif child.tag == "DAQmxDO":
                    # TODO: implement DAQmxDO class
                    #self.daqmxdo.load_xml(child)
                    #self.daqmxdo.init() # called setup in labview
=======
                    # self.ttl.load_xml(child)
                    # self.ttl.init()
                    pass
                elif child.tag == "DAQmxDO":
                    # self.daqmxdo.load_xml(child)
                    # self.daqmxdo.init() # called setup in labview
>>>>>>> d3f2e46a
                    pass
                elif child.tag == "timeout":
                    try:
                        # get timeout in [ms]
                        self.measurement_timeout = 1000*float(child.text)
                    except ValueError as e:
                        self.logger.error(f"{e} \n {child.txt} is not valid "+
                                          f"text for node {child.tag}")
                    
                elif child.tag == "cycleContinuously":
                    cycle = False
                    if child.text.lower() == "True":
                        cycle = True
                    self.cycle_continuously = cycle
                    
                elif child.tag == "camera":
                    pass
                    # set up the Hamamatsu camera
                    try:
                        self.hamamatsu.load_xml(child)  # Raises ValueError
                        self.hamamatsu.init()  # Raises IMAQErrors
                    except Exception as e:
                        self.handle_errors(e, "initializing hamamatsu")
                        pass

                elif child.tag == "AnalogOutput":
                    # set up the analog_output
                    #self.analog_output.load_xml(child)
                    #self.analog_output.init() # setup in labview
                    #self.analog_output.update()
                    pass
                    
                elif child.tag == "AnalogInput":
                    # set up the analog_input
                    #self.analog_input.load_xml(child)
                    #self.analog_input.init() 
                    pass
                    
                elif child.tag == "Counters":
                    # TODO: implement counters class
                    # set up the counters
                    #self.counters.load_xml(child)
                    #self.counters.init() 
                    pass
                    
                # might implement, or might move RF generator functionality to
                # CsPy based on code used by Hybrid. 
                elif child.tag == "RF_generators":
                    pass
                    
                else:
                    self.logger.warning(f"Node {child.tag} received is not a valid"+
                                   f"child tag under root <{root.tag}>")
                 
        # TODO: some sort of error handling. could have several try/except 
        # blocks in the if/elifs above

        # send a message back to CsPy
        self.tcp.send_message(self.return_data)
        
        # clear the return data
        self.return_data = ""
        self.return_data_queue = Queue(0)

    def data_to_xml(self):
        """
        Convert responses from devices to xml and append to self.return_data_str

        This method both returns the xml data as a string, and updates the PXI
        instance variable 'return_data_str', where xml data comes from the 
        device classes is_out methods.

        Returns:
            'return_data_str': (str) concatenated string of xml-formatted data
        """

        return_data_str = ""

        '''
        Once all data_out methods are implemented, could do something like this:
        
        # the devices that have a data_out method
        data_devices = [self.counters, self.ttl, self.analog_input]

        for dev in data_devices:
            try:
                self.return_data_str += dev.data_out()
            except Exception as e:
                self.logger.error(f"encountered error in {dev}.data_out: \n {e}")
        '''
        
        
        #return_data_str += self.hamamatsu.data_out()  # TODO : Implement
        return_data_str += self.counters.data_out()
        return_data_str += self.ttl.data_out()
        return_data_str += self.analog_input.data_out()
        #return_data_str += self.demo.data_out()  # TODO : Implement

        return return_data_str

    def measurement(self):
        """
        Return a queue of the acquired responses queried from device hardware
        
        Returns:
            'return_data_queue': (Queue) the responses received from the device
                classes
        """
        
        if not (self.stop_connections or self.exit_measurement):

            # TODO: implement these methods
            self.reset_data()
            self.system_checks()
            self.start_tasks()  # TODO : Implement

            _is_done = False
            _is_error = False
            # TODO:labview uses timed loop with 1kHz clock and dt=10 ms. 
            # loop until pulse output is completed
            while not (_is_done or _is_error or self.stop_connections 
                       or self.exit_measurement):
                
                _is_done, error_out = self.is_done()
                #_is_error = error_out["IsError?"] # TODO implement somehow

            self.get_data()
            self.system_checks()
            self.stop_tasks()  # TODO: implement
            return_data = self.data_to_xml()
            return return_data

    def reset_data(self):
        """
        Resets data on devices which need to be reset.

        For now, only applies to TTL
        """
        self.ttl.reset_data() 

    def system_checks(self):
<<<<<<< HEAD
        pass

    def stop_tasks(self):
        pass
    
    def get_data(self):
        # self.counters.get_data()
        try:
            self.hamamatsu.minimal_acquire()
        except (IMAQError, AssertionError) as e:
            self.handle_errors(e, "hamamatsu minimal_acquire")
        # self.analog_input.get_data()  # TODO : Implement
        pass
=======
        """
        Check devices. 
        
        For now, only applies to TTL
        """
        self.ttl.check() 

    def start_tasks(self):
        """
        Start measurement and output tasks for relevant devices
        """
        # self.counters.start()  # TODO : Implement
        self.daqmx_do.start()  
        self.hsdio.start()  
        self.analog_input.start()
        self.analog_output.start()
        # self.reset_timeout()  # TODO : Implement. need to discuss how we want to handle timing

    def stop_tasks(self):
        """
        Stop measurement and output tasks for relevant devices
        """
        # self.counters.stop()  # TODO : Implement
        self.hsdio.stop()  
        self.daqmx_do.stop()
        self.analog_input.stop()
        self.analog_output.stop() 

    def get_data(self):
        # self.counters.get_data()
        # self.hamamatsu.minimal_acquire()  # TODO : Implement
        self.analog_input.get_data()
>>>>>>> d3f2e46a

    def is_done(self) -> bool:
        """
        Check if devices running processes are done yet

        Loops over the device classes and calls the instance's is_done method
        for each device capable of running a process and breaks when a process
        is found to not be done. 

        Returns:
            'done': will return True iff all the device processes are done.
        """

        done = True
        if not (self.stop_connections or self.exit_measurement):
<<<<<<< HEAD

            devices = [self.hsdio, self.analog_output, self.analog_input]#,
                       #self.daqmx_pulseout] # in labview daqmx_pulseout is 
                                             # distinct from the DAQmxDO class
            
            # loop over devices which have is_done method; could generalize to
            # explicitly listing devices above, but this is more transparent
            for dev in devices:
                pass
                #TODO implement is_done method in the relevant device classes
                #if not dev.is_done():
                #    done = False
                #    break
        return done, 0
=======
            devices = [
                self.hsdio, 
                self.analog_output, 
                self.analog_input, 
                self.daqmx_do]

            # loop over devices which have is_done method
            for dev in devices:
                if not dev.is_done():
                   done = False
                   break
                   
        return done, 0 # why is there a zero here?
>>>>>>> d3f2e46a

    def reset_timeout(self):
        """
        Seems to change a global variable 'Timeout Elapses at' to the current time + timeout
        Will that work here?
        Returns:

        """
        # TODO: Implement
        pass

    def on_key_press(self, key):
        """
        Determines what happens for key presses in the command prompt.
        
        This method to be passed into the KeyListener instance to be called 
        when keys are pressed.
        
        Args:
            'key': the returned key from msvcrt.getwch(), e.g. 'h'
        """
        
        # self.logger.info(f"{key} was pressed")
        
        if key == 'h':
            self.logger.info(self.help_str)

        if key == 'r':
            self.logger.info("Connection reset by user.")
            self.reset_connection = True

        elif key == 'q':
            self.logger.info("Connection stopped by user. Closing server.")
            # self.keylisten_thread.end()
            self.stop_connections = True

        else:
<<<<<<< HEAD
            self.logger.info("Not a valid keypress. Type \'h\' for help.")

    # This decorator could be a nice way of handling timeouts across this class
    # without the need to put time.time calls explicitly in loops in various
    # methods, although that could be done. This would return a wrapper that 
    # would probably have to do something like run the decorated function in
    # a different thread than the timer so it could stop that thread when the
    # time runs out; maybe there's a nicer way to do this. open to suggestions.
    @classmethod
    def master_timeout(func):
        """
        Check if function call in PXI class takes longer than a maximum time

        To be used as a decorator for functions in this class to 
        """
        pass

    def handle_errors(self, error, traceback_str):
        """
        Placeholder function for error handling in pxi class

        General Error handling philosophy for errors from instruments:
            Instrument should log any error with a useful message detailing the source of the error
                at the lowest level
            If error should halt instrument activity, error should be raised to pxi class
                Use logger.error(msg,exc_info=True) to log error with traceback
            If error should not halt instrument activity, use logger.warning(msg,exc_info=t/f)
                (t/f = with/without traceback)
            When error is raised to pxi class, this function should be called
            This function should send a message to the terminal output as well as to cspy, warning
                the user that an error has occurred and that the PXI settings should be updated
            The acquisition of data should stop, data sent back should be empty or useless
            Devices which output signals (e.g Analog out, hsdio) should continue to cycle if they
                can
            Self.is_error should be set to True, regular operation can only resume once it is set
                to false when PXI settings have been updated

        It's entirely likely that this function won't be able to implement all of that, and instead
            changes to the code above will need to take place. In either case this is here to detail
            the error handling plan.
        Args:
            error : The error that was raised. Maybe it's useful to keep it around
            traceback_str : string useful for traceback
        """
        pass
=======
            self.logger.info("Not a valid keypress. Type \'h\' for help.")
>>>>>>> d3f2e46a
<|MERGE_RESOLUTION|>--- conflicted
+++ resolved
@@ -64,15 +64,11 @@
         # instantiate the device objects
         self.hsdio = HSDIO(self)
         self.tcp = TCP(self, address)
-<<<<<<< HEAD
-        self.hamamatsu = Hamamatsu(self)
-=======
-        self.hamamatsu = Hamamatsu()
         self.analog_input = AnalogOutput(self)
         self.analog_output = AnalogInput(self)
         self.ttl = TTLInput(self)
         self.daqmx_do = DAQmxDO(self)
->>>>>>> d3f2e46a
+        self.hamamatsu = Hamamatsu(self)
         # TODO: implement these classes
         self.counters = None  # Counters()
 
@@ -194,15 +190,15 @@
                 elif child.tag == "pause":
                     # TODO: set state of server to 'pause';
                     # i don't know if this a feature that currently gets used,
-                    # so might be able to omit this. 
-                    pass
-                    
+                    # so might be able to omit this.
+                    pass
+
                 elif child.tag == "run":
                     # TODO: set state of server to 'run';
                     # i don't know if this a feature that currently gets used,
-                    # so might be able to omit this. 
-                    pass
-                    
+                    # so might be able to omit this.
+                    pass
+
                 elif child.tag == "HSDIO":
                     # set up the HSDIO
                     try:
@@ -213,23 +209,12 @@
                         self.handle_errors(e, "Initializing HSDIO")
                         pass
                 elif child.tag == "TTL":
-<<<<<<< HEAD
-                    # TODO: implement TTL class
-                    #self.ttl.load_xml(child)
-                    #self.ttl.init()
-                    pass
-                elif child.tag == "DAQmxDO":
-                    # TODO: implement DAQmxDO class
-                    #self.daqmxdo.load_xml(child)
-                    #self.daqmxdo.init() # called setup in labview
-=======
                     # self.ttl.load_xml(child)
                     # self.ttl.init()
                     pass
                 elif child.tag == "DAQmxDO":
                     # self.daqmxdo.load_xml(child)
                     # self.daqmxdo.init() # called setup in labview
->>>>>>> d3f2e46a
                     pass
                 elif child.tag == "timeout":
                     try:
@@ -238,13 +223,13 @@
                     except ValueError as e:
                         self.logger.error(f"{e} \n {child.txt} is not valid "+
                                           f"text for node {child.tag}")
-                    
+
                 elif child.tag == "cycleContinuously":
                     cycle = False
                     if child.text.lower() == "True":
                         cycle = True
                     self.cycle_continuously = cycle
-                    
+
                 elif child.tag == "camera":
                     pass
                     # set up the Hamamatsu camera
@@ -257,39 +242,39 @@
 
                 elif child.tag == "AnalogOutput":
                     # set up the analog_output
-                    #self.analog_output.load_xml(child)
-                    #self.analog_output.init() # setup in labview
-                    #self.analog_output.update()
-                    pass
-                    
+                    # self.analog_output.load_xml(child)
+                    # self.analog_output.init() # setup in labview
+                    # self.analog_output.update()
+                    pass
+
                 elif child.tag == "AnalogInput":
                     # set up the analog_input
-                    #self.analog_input.load_xml(child)
-                    #self.analog_input.init() 
-                    pass
-                    
+                    # self.analog_input.load_xml(child)
+                    # self.analog_input.init()
+                    pass
+
                 elif child.tag == "Counters":
                     # TODO: implement counters class
                     # set up the counters
-                    #self.counters.load_xml(child)
-                    #self.counters.init() 
-                    pass
-                    
+                    # self.counters.load_xml(child)
+                    # self.counters.init()
+                    pass
+
                 # might implement, or might move RF generator functionality to
-                # CsPy based on code used by Hybrid. 
+                # CsPy based on code used by Hybrid.
                 elif child.tag == "RF_generators":
                     pass
-                    
+
                 else:
                     self.logger.warning(f"Node {child.tag} received is not a valid"+
                                    f"child tag under root <{root.tag}>")
-                 
-        # TODO: some sort of error handling. could have several try/except 
+
+        # TODO: some sort of error handling. could have several try/except
         # blocks in the if/elifs above
 
         # send a message back to CsPy
         self.tcp.send_message(self.return_data)
-        
+
         # clear the return data
         self.return_data = ""
         self.return_data_queue = Queue(0)
@@ -299,7 +284,7 @@
         Convert responses from devices to xml and append to self.return_data_str
 
         This method both returns the xml data as a string, and updates the PXI
-        instance variable 'return_data_str', where xml data comes from the 
+        instance variable 'return_data_str', where xml data comes from the
         device classes is_out methods.
 
         Returns:
@@ -320,8 +305,8 @@
             except Exception as e:
                 self.logger.error(f"encountered error in {dev}.data_out: \n {e}")
         '''
-        
-        
+
+
         #return_data_str += self.hamamatsu.data_out()  # TODO : Implement
         return_data_str += self.counters.data_out()
         return_data_str += self.ttl.data_out()
@@ -333,28 +318,26 @@
     def measurement(self):
         """
         Return a queue of the acquired responses queried from device hardware
-        
+
         Returns:
             'return_data_queue': (Queue) the responses received from the device
                 classes
         """
-        
+
         if not (self.stop_connections or self.exit_measurement):
-
-            # TODO: implement these methods
             self.reset_data()
             self.system_checks()
             self.start_tasks()  # TODO : Implement
 
             _is_done = False
             _is_error = False
-            # TODO:labview uses timed loop with 1kHz clock and dt=10 ms. 
+            # TODO : labview uses timed loop with 1kHz clock and dt=10 ms.
+            # How precise does this loop need to be?
             # loop until pulse output is completed
-            while not (_is_done or _is_error or self.stop_connections 
+            while not (_is_done or _is_error or self.stop_connections
                        or self.exit_measurement):
-                
                 _is_done, error_out = self.is_done()
-                #_is_error = error_out["IsError?"] # TODO implement somehow
+                # _is_error = error_out["IsError?"] # TODO implement somehow
 
             self.get_data()
             self.system_checks()
@@ -368,38 +351,23 @@
 
         For now, only applies to TTL
         """
-        self.ttl.reset_data() 
+        self.ttl.reset_data()
 
     def system_checks(self):
-<<<<<<< HEAD
-        pass
-
-    def stop_tasks(self):
-        pass
-    
-    def get_data(self):
-        # self.counters.get_data()
-        try:
-            self.hamamatsu.minimal_acquire()
-        except (IMAQError, AssertionError) as e:
-            self.handle_errors(e, "hamamatsu minimal_acquire")
-        # self.analog_input.get_data()  # TODO : Implement
-        pass
-=======
-        """
-        Check devices. 
-        
+        """
+        Check devices.
+
         For now, only applies to TTL
         """
-        self.ttl.check() 
+        self.ttl.check()
 
     def start_tasks(self):
         """
         Start measurement and output tasks for relevant devices
         """
         # self.counters.start()  # TODO : Implement
-        self.daqmx_do.start()  
-        self.hsdio.start()  
+        self.daqmx_do.start()
+        self.hsdio.start()
         self.analog_input.start()
         self.analog_output.start()
         # self.reset_timeout()  # TODO : Implement. need to discuss how we want to handle timing
@@ -409,16 +377,15 @@
         Stop measurement and output tasks for relevant devices
         """
         # self.counters.stop()  # TODO : Implement
-        self.hsdio.stop()  
+        self.hsdio.stop()
         self.daqmx_do.stop()
         self.analog_input.stop()
-        self.analog_output.stop() 
+        self.analog_output.stop()
 
     def get_data(self):
         # self.counters.get_data()
         # self.hamamatsu.minimal_acquire()  # TODO : Implement
         self.analog_input.get_data()
->>>>>>> d3f2e46a
 
     def is_done(self) -> bool:
         """
@@ -426,7 +393,7 @@
 
         Loops over the device classes and calls the instance's is_done method
         for each device capable of running a process and breaks when a process
-        is found to not be done. 
+        is found to not be done.
 
         Returns:
             'done': will return True iff all the device processes are done.
@@ -434,26 +401,10 @@
 
         done = True
         if not (self.stop_connections or self.exit_measurement):
-<<<<<<< HEAD
-
-            devices = [self.hsdio, self.analog_output, self.analog_input]#,
-                       #self.daqmx_pulseout] # in labview daqmx_pulseout is 
-                                             # distinct from the DAQmxDO class
-            
-            # loop over devices which have is_done method; could generalize to
-            # explicitly listing devices above, but this is more transparent
-            for dev in devices:
-                pass
-                #TODO implement is_done method in the relevant device classes
-                #if not dev.is_done():
-                #    done = False
-                #    break
-        return done, 0
-=======
             devices = [
-                self.hsdio, 
-                self.analog_output, 
-                self.analog_input, 
+                self.hsdio,
+                self.analog_output,
+                self.analog_input,
                 self.daqmx_do]
 
             # loop over devices which have is_done method
@@ -461,9 +412,8 @@
                 if not dev.is_done():
                    done = False
                    break
-                   
+
         return done, 0 # why is there a zero here?
->>>>>>> d3f2e46a
 
     def reset_timeout(self):
         """
@@ -478,16 +428,16 @@
     def on_key_press(self, key):
         """
         Determines what happens for key presses in the command prompt.
-        
-        This method to be passed into the KeyListener instance to be called 
+
+        This method to be passed into the KeyListener instance to be called
         when keys are pressed.
-        
+
         Args:
             'key': the returned key from msvcrt.getwch(), e.g. 'h'
         """
-        
+
         # self.logger.info(f"{key} was pressed")
-        
+
         if key == 'h':
             self.logger.info(self.help_str)
 
@@ -501,12 +451,11 @@
             self.stop_connections = True
 
         else:
-<<<<<<< HEAD
             self.logger.info("Not a valid keypress. Type \'h\' for help.")
 
     # This decorator could be a nice way of handling timeouts across this class
     # without the need to put time.time calls explicitly in loops in various
-    # methods, although that could be done. This would return a wrapper that 
+    # methods, although that could be done. This would return a wrapper that
     # would probably have to do something like run the decorated function in
     # a different thread than the timer so it could stop that thread when the
     # time runs out; maybe there's a nicer way to do this. open to suggestions.
@@ -515,7 +464,7 @@
         """
         Check if function call in PXI class takes longer than a maximum time
 
-        To be used as a decorator for functions in this class to 
+        To be used as a decorator for functions in this class to
         """
         pass
 
@@ -546,7 +495,4 @@
             error : The error that was raised. Maybe it's useful to keep it around
             traceback_str : string useful for traceback
         """
-        pass
-=======
-            self.logger.info("Not a valid keypress. Type \'h\' for help.")
->>>>>>> d3f2e46a
+        pass