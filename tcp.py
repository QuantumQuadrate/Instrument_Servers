import socket
import struct
import logging
import threading


class TCP:

    def __init__(self, pxi, address):
        self.logger = logging.getLogger(str(self.__class__))
        self.listening_socket = socket.socket(socket.AF_INET, socket.SOCK_STREAM)
        self.listening_socket.bind(address)
        self.listening_socket.listen(100)
        self.current_connection = None
        self.network_thread = None
        self.pxi = pxi

    @property
    def reset_connection(self) -> bool:
        return self.pxi.reset_connection

    @reset_connection.setter
    def reset_connection(self, value):
        self.pxi.reset_connection = value

    @property
    def stop_connections(self) ->bool:
        return self.pxi.stop_connections

    @stop_connections.setter
    def stop_connections(self, value):
        self.pxi.stop_connections = value

    def launch_network_thread(self):
        self.network_thread = threading.Thread(
            target=self.network_loop,
            name='Network Thread'
        )
        self.network_thread.setDaemon(False)
        self.network_thread.start()

    def network_loop(self):
        """
        Check for incoming connections and messages on those connections
        """

        self.logger.info("Entering Network Loop")
        while not self.stop_connections:
            self.reset_connection = False

            # TODO: entering q in cmd line should terminate this process
            self.logger.info("attempting to accept connection request.")
            self.current_connection, client_address = self.listening_socket.accept()
            self.logger.info(f"Started connection with {client_address}")
            while not (self.pxi.reset_connection or self.stop_connections):
                try:
                    self.receive_message()
                except socket.timeout:
                    pass
            self.logger.info(f"Closing connection with {client_address}")
            self.current_connection.close()

    def receive_message(self):
        """
        listens for a message from cspy over the network.

        messages from cspy are encoded in the following way:
            message = b'MESG' + str(len(body)) + body

        """
        # Read first 4 bytes looking for a specific message header
        self.current_connection.settimeout(0.3)
        header = self.current_connection.recv(4)
        self.logger.info(f"header was read as {header}")
        if header == b'MESG':
            self.logger.info("We got a message! now to handle it.")
            # Assume next 4 bytes contains the length of the remaining message
            length_bytes = self.current_connection.recv(4)
            length = int.from_bytes(length_bytes, byteorder='big')
            self.logger.info(f"I think the message is {length} bytes long.")
            self.current_connection.settimeout(20)
            message = self.current_connection.recv(length)
            if len(message) == length:
                self.logger.info("message received with expected length.")
                self.pxi.queue_command(message)
            else:
                self.logger.info(f"Something went wrong,"
                                 f" I only found {len(message)} bytes to read!")
        else:
            self.logger.info("We appear to have received junk. Clearing buffer.")
            self.current_connection.settimeout(0.01)
            try:
                while not (self.reset_connection or self.stop_connections):
                    junk = self.current_connection.recv(4096)
                    if junk == b"":
                        break
            except socket.timeout:
                pass
            finally:
                self.reset_connection = True
                self.logger.info("reset connection true")

    def send_message(self, msg_str=None):
        """
        Send a message back to CsPy via the current connection.

<<<<<<< HEAD
        Args:
            msg_str: The body of the message to send to CsPy
        """
        if not self.stop_connections and msg_str:
            self.current_connection.send(f"{b'MESG'}{struct.pack('!L', len(msg_str))}{msg_str}")

=======

'''
This placement emulates the file structure of the labview code, although I 
don't think this is the best place for these functions
-Juan
'''
# TODO : Implement


def format_message(message: str) -> str:
    """
    Formats message by encoding it in the format "len(message)message"
    Args:
        message : string, message to be sent

    Returns:
        formatted message string

    TODO : Verify functionallity matches labview! The output of the concatinated
        string is not just an int, but an encoding of that int. I'd like to take some
        time to dig into this
        uint32 bit big endian
    """
    l = len(message)
    return f"{l}{message}"


def format_data(name: str, data: str) -> str:
    """
    Formats data for output to xml
    Args:
        name : name of field to be populated
        data : data in field to be populated

    Returns: formatted string
    TODO : I don't trust this (I wrote it haha) we need to do some testing on
        the labview end to make sure this functionality is consistent.
    """

    return f"{format_message(name)}{format_message(data)}"

>>>>>>> ed4022cf
<|MERGE_RESOLUTION|>--- conflicted
+++ resolved
@@ -1,156 +1,129 @@
-import socket
-import struct
-import logging
-import threading
-
-
-class TCP:
-
-    def __init__(self, pxi, address):
-        self.logger = logging.getLogger(str(self.__class__))
-        self.listening_socket = socket.socket(socket.AF_INET, socket.SOCK_STREAM)
-        self.listening_socket.bind(address)
-        self.listening_socket.listen(100)
-        self.current_connection = None
-        self.network_thread = None
-        self.pxi = pxi
-
-    @property
-    def reset_connection(self) -> bool:
-        return self.pxi.reset_connection
-
-    @reset_connection.setter
-    def reset_connection(self, value):
-        self.pxi.reset_connection = value
-
-    @property
-    def stop_connections(self) ->bool:
-        return self.pxi.stop_connections
-
-    @stop_connections.setter
-    def stop_connections(self, value):
-        self.pxi.stop_connections = value
-
-    def launch_network_thread(self):
-        self.network_thread = threading.Thread(
-            target=self.network_loop,
-            name='Network Thread'
-        )
-        self.network_thread.setDaemon(False)
-        self.network_thread.start()
-
-    def network_loop(self):
-        """
-        Check for incoming connections and messages on those connections
-        """
-
-        self.logger.info("Entering Network Loop")
-        while not self.stop_connections:
-            self.reset_connection = False
-
-            # TODO: entering q in cmd line should terminate this process
-            self.logger.info("attempting to accept connection request.")
-            self.current_connection, client_address = self.listening_socket.accept()
-            self.logger.info(f"Started connection with {client_address}")
-            while not (self.pxi.reset_connection or self.stop_connections):
-                try:
-                    self.receive_message()
-                except socket.timeout:
-                    pass
-            self.logger.info(f"Closing connection with {client_address}")
-            self.current_connection.close()
-
-    def receive_message(self):
-        """
-        listens for a message from cspy over the network.
-
-        messages from cspy are encoded in the following way:
-            message = b'MESG' + str(len(body)) + body
-
-        """
-        # Read first 4 bytes looking for a specific message header
-        self.current_connection.settimeout(0.3)
-        header = self.current_connection.recv(4)
-        self.logger.info(f"header was read as {header}")
-        if header == b'MESG':
-            self.logger.info("We got a message! now to handle it.")
-            # Assume next 4 bytes contains the length of the remaining message
-            length_bytes = self.current_connection.recv(4)
-            length = int.from_bytes(length_bytes, byteorder='big')
-            self.logger.info(f"I think the message is {length} bytes long.")
-            self.current_connection.settimeout(20)
-            message = self.current_connection.recv(length)
-            if len(message) == length:
-                self.logger.info("message received with expected length.")
-                self.pxi.queue_command(message)
-            else:
-                self.logger.info(f"Something went wrong,"
-                                 f" I only found {len(message)} bytes to read!")
-        else:
-            self.logger.info("We appear to have received junk. Clearing buffer.")
-            self.current_connection.settimeout(0.01)
-            try:
-                while not (self.reset_connection or self.stop_connections):
-                    junk = self.current_connection.recv(4096)
-                    if junk == b"":
-                        break
-            except socket.timeout:
-                pass
-            finally:
-                self.reset_connection = True
-                self.logger.info("reset connection true")
-
-    def send_message(self, msg_str=None):
-        """
-        Send a message back to CsPy via the current connection.
-
-<<<<<<< HEAD
-        Args:
-            msg_str: The body of the message to send to CsPy
-        """
-        if not self.stop_connections and msg_str:
-            self.current_connection.send(f"{b'MESG'}{struct.pack('!L', len(msg_str))}{msg_str}")
-
-=======
-
-'''
-This placement emulates the file structure of the labview code, although I 
-don't think this is the best place for these functions
--Juan
-'''
-# TODO : Implement
-
-
-def format_message(message: str) -> str:
-    """
-    Formats message by encoding it in the format "len(message)message"
-    Args:
-        message : string, message to be sent
-
-    Returns:
-        formatted message string
-
-    TODO : Verify functionallity matches labview! The output of the concatinated
-        string is not just an int, but an encoding of that int. I'd like to take some
-        time to dig into this
-        uint32 bit big endian
-    """
-    l = len(message)
-    return f"{l}{message}"
-
-
-def format_data(name: str, data: str) -> str:
-    """
-    Formats data for output to xml
-    Args:
-        name : name of field to be populated
-        data : data in field to be populated
-
-    Returns: formatted string
-    TODO : I don't trust this (I wrote it haha) we need to do some testing on
-        the labview end to make sure this functionality is consistent.
-    """
-
-    return f"{format_message(name)}{format_message(data)}"
-
->>>>>>> ed4022cf
+import socket
+import struct
+import logging
+import threading
+
+
+class TCP:
+
+    def __init__(self, pxi, address):
+        self.logger = logging.getLogger(str(self.__class__))
+        self.listening_socket = socket.socket(socket.AF_INET, socket.SOCK_STREAM)
+        self.listening_socket.bind(address)
+        self.listening_socket.listen(100)
+        self.current_connection = None
+        self.network_thread = None
+        self.pxi = pxi
+
+    @property
+    def reset_connection(self) -> bool:
+        return self.pxi.reset_connection
+
+    @reset_connection.setter
+    def reset_connection(self, value):
+        self.pxi.reset_connection = value
+
+    @property
+    def stop_connections(self) ->bool:
+        return self.pxi.stop_connections
+
+    @stop_connections.setter
+    def stop_connections(self, value):
+        self.pxi.stop_connections = value
+
+    def launch_network_thread(self):
+        self.network_thread = threading.Thread(
+            target=self.network_loop,
+            name='Network Thread'
+        )
+        self.network_thread.setDaemon(False)
+        self.network_thread.start()
+
+    def network_loop(self):
+        """
+        Check for incoming connections and messages on those connections
+        """
+
+        self.logger.info("Entering Network Loop")
+        while not self.stop_connections:
+            self.reset_connection = False
+
+            # TODO: entering q in cmd line should terminate this process
+            self.logger.info("attempting to accept connection request.")
+            self.current_connection, client_address = self.listening_socket.accept()
+            self.logger.info(f"Started connection with {client_address}")
+            while not (self.pxi.reset_connection or self.stop_connections):
+                try:
+                    self.receive_message()
+                except socket.timeout:
+                    pass
+            self.logger.info(f"Closing connection with {client_address}")
+            self.current_connection.close()
+
+    def receive_message(self):
+        """
+        listens for a message from cspy over the network.
+
+        messages from cspy are encoded in the following way:
+            message = b'MESG' + str(len(body)) + body
+
+        """
+        # Read first 4 bytes looking for a specific message header
+        self.current_connection.settimeout(0.3)
+        header = self.current_connection.recv(4)
+        self.logger.info(f"header was read as {header}")
+        if header == b'MESG':
+            self.logger.info("We got a message! now to handle it.")
+            # Assume next 4 bytes contains the length of the remaining message
+            length_bytes = self.current_connection.recv(4)
+            length = int.from_bytes(length_bytes, byteorder='big')
+            self.logger.info(f"I think the message is {length} bytes long.")
+            self.current_connection.settimeout(20)
+            message = self.current_connection.recv(length)
+            if len(message) == length:
+                self.logger.info("message received with expected length.")
+                self.pxi.queue_command(message)
+            else:
+                self.logger.info(f"Something went wrong,"
+                                 f" I only found {len(message)} bytes to read!")
+        else:
+            self.logger.info("We appear to have received junk. Clearing buffer.")
+            self.current_connection.settimeout(0.01)
+            try:
+                while not (self.reset_connection or self.stop_connections):
+                    junk = self.current_connection.recv(4096)
+                    if junk == b"":
+                        break
+            except socket.timeout:
+                pass
+            finally:
+                self.reset_connection = True
+                self.logger.info("reset connection true")
+
+    def send_message(self, msg_str=None):
+        """
+        Send a message back to CsPy via the current connection.
+
+        Args:
+            msg_str: The body of the message to send to CsPy
+        """
+        if not self.stop_connections and msg_str:
+            try:
+                self.current_connection.send(self.format_message(msg_str))
+            except Exception:
+                self.logger.exception("Issue sending message back to CsPy.")
+                self.reset_connection = True
+
+    def format_message(self, message: str) -> str:
+        """
+        Formats message by encoding it in the format "len(message)message"
+        Args:
+            message : string, message to be sent
+
+        Returns:
+            formatted message string
+        """
+        return f"{b'MESG'}{struct.pack('!L', len(message))}{message}"
+
+
+