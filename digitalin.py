--- conflicted
+++ resolved
@@ -21,14 +21,9 @@
 import struct
 
 ## local class imports
-<<<<<<< HEAD
-from instrumentfuncs import str_to_bool
-import TCP
 from pxierrors import XMLError, HardwareError
-=======
 from instrument import Instrument
 from tcp import TCP
->>>>>>> b38ccf2c
 
 
 class TTLInput(Instrument):
