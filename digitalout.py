--- conflicted
+++ resolved
@@ -19,12 +19,8 @@
 from trigger import StartTrigger
 from waveform import DAQmxDOWaveform
 from instrument import Instrument
-<<<<<<< HEAD
-from instrumentfuncs import str_to_bool
 from pxierrors import XMLError, HardwareError
 
-=======
->>>>>>> b38ccf2c
 
 class DAQmxDO(Instrument):
 
