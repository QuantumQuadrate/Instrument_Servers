--- conflicted
+++ resolved
@@ -15,28 +15,18 @@
 from ctypes import c_uint32
 from typing import Tuple, Callable, TypeVar
 import numpy as np
-<<<<<<< HEAD
 from recordclass import recordclass as rc
-=======
+
+
+## local class imports
 from pxierrors import IMAQError
 
 SubArray = rc('SubArray', ('left', 'top', 'width', 'height'))
 FrameGrabberAqRegion = rc('FrameGrabberAqRegion', ('left', 'right', 'top', 'bottom'))
->>>>>>> ed4ed6c0
-
-## local class imports
-from pxierrors import IMAQError
-
-SubArray = rc('SubArray', ('left', 'top', 'width', 'height'))
-FrameGrabberAqRegion = rc('FrameGrabberAqRegion', ('left', 'right', 'top', 'bottom'))
-
-<<<<<<< HEAD
+
 # Sub array acquisition RecordClasses for TypeHint convenience =================================
 ROI = TypeVar("ROI", SubArray, FrameGrabberAqRegion)
 
-
-=======
->>>>>>> ed4ed6c0
 class NIIMAQSession:
 
     # Class variables to store constants inside niimaq.h. ==========================================
