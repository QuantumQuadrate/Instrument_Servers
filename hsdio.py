--- conflicted
+++ resolved
@@ -255,19 +255,7 @@
         """
         Start the tasks
         """
-<<<<<<< HEAD
-        self.logger.info("HSDIO start called")
-        if not (self.stop_connections or self.reset_connection) and self.enable:
-            for session in self.sessions:
-                try:
-                    self.logger.info("HSDIO card starting...")
-                    session.initiate()
-                except HSDIOError as e:
-                    self.logger.debug(f"Unable to initiate session {session}.")
-                    # self.stop()
-                    self.is_initialized = False
-                    raise HardwareError(self, session, message=e.message)
-=======
+
         if not (self.stop_connections or self.exit_measurement) and self.enable:
             if self.enable:
                 for session in self.sessions:
@@ -278,7 +266,6 @@
                         # self.stop()
                         self.is_initialized = False
                         raise HardwareError(self, session, message=e.message)
->>>>>>> 5860161d
 
     def stop(self):
         """
