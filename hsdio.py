"""
HSDIO class for the PXI Server
SaffmanLab, University of Wisconsin - Madison

For parsing XML strings which specify triggers and waveforms to be loaded to National
Instruments HSDIO hardware. 
"""

from ctypes import * # open to suggestions on making this better with minimal obstruction to workflow
import numpy as np
import xml.etree.ElementTree as ET
import os
import struct
import platform  # for checking the os bit
import logging
from ni_hsdio import HSDIOSession, HSDIOError
from typing import List

## local class imports
from trigger import Trigger, StartTrigger
from waveform import HSDIOWaveform
from instrument import Instrument
from pxierrors import XMLError


class HSDIO(Instrument): # could inherit from an Instrument class if helpful

    if platform.machine().endswith("64"):
        programsDir32 = "Program Files (x86)"
    else:
        programsDir32 = "Program Files"

    dllpath32 = os.path.join(f"C:\{programsDir32}\IVI Foundation\IVI\Bin", "niHSDIO.dll")
    dllpath64 = os.path.join("C:\Program Files\IVI Foundation\IVI\Bin", "niHSDIO_64.dll")

    def __init__(self, pxi, node: ET.Element = None):
        # device settings
        self.resourceNames = np.array([], dtype=str)
        self.clockRate = 2*10**7  # 20 MHz
        self.hardwareAlignmentQuantum = 1 # (in samples)
        self.activeChannels = np.array([], dtype=c_int32)
        self.initialStates = np.array([], dtype=str)
        self.idleStates = np.array([], dtype=str)
        self.pulseGenScript = """script script 1
                                      wait 1
                                   end script"""
        self.scriptTriggers: List[Trigger] = []
        self.startTrigger: StartTrigger = StartTrigger()
        self.description = ""

        self.sessions: List[HSDIOSession] = []
        self.waveformArr: List[HSDIOWaveform] = []

        # check this to see if waveform has been written and updated without error
        self.wvf_written = False

        super().__init__(pxi, "HSDIO", node)

    def load_xml(self, node):
        """
        iterate through node's children and parse xml by tag to update HSDIO
        device settings
        'node': type is ET.Element. tag should be "HSDIO"
        """
        
        self.isInitialized = False

        super().load_xml(node)

        for child in node:
<<<<<<< HEAD
        
            try:
                self.logger.debug(child)
                # handle each tag by name:
                if child.tag == "enable":
                    self.enable = self.str_to_bool(child.text)
=======
            self.logger.debug(child)
            # handle each tag by name:
            if child.tag == "enable":
                self.enable = Instrument.str_to_bool(child.text)

            elif child.tag == "description":
                self.description = child.text
>>>>>>> b38ccf2c

                elif child.tag == "description":
                    self.description = child.text

<<<<<<< HEAD
                elif child.tag == "resourceName":
                    resources = np.array(child.text.split(","))
                    self.resourceNames = resources
=======
            elif child.tag == "clockRate":
                self.clockRate = float(child.text)
>>>>>>> b38ccf2c

                elif child.tag == "clockRate":
                    self.clockRate = self.str_to_float(child.text)

                elif child.tag == "hardwareAlignmentQuantum":
                    self.hardwareAlignmentQuantum = child.text

                elif child.tag == "triggers":

                    if type(child) == ET.Element:
                        trigger_node = child
                        for t_child in trigger_node:
                            self.scriptTriggers.append(Trigger(t_child))

                elif child.tag == "waveforms":
                    self.logger.debug("found a waveform")
                    wvforms_node = child
                    for wvf_child in wvforms_node:
                        if wvf_child.tag == "waveform":
                            self.waveformArr.append(HSDIOWaveform(wvf_child))

                elif child.tag == "script":
                    self.pulseGenScript = child.text

                elif child.tag == "startTrigger":
                    self.startTrigger = StartTrigger(child)

                elif child.tag == "InitialState":
                    self.initialStates = np.array(child.text.split(","))

                elif child.tag == "IdleState":
                    self.idleStates = np.array(child.text.split(","))

                elif child.tag == "ActiveChannels":
                    self.activeChannels = np.array(child.text.split("\n"))

                else:
                    self.logger.warning(f"Unrecognized XML tag '{child.tag}' in <{self.expectedRoot}>")
                    
            except ValueError: # maybe catch other errors too. 
                self.logger.exceptions()
                raise XMLError(self, child)
                
                
    def init(self):
        """
        set up the triggering, initial states, script triggers, etc
        """

        if self.stop_connections or self.reset_connection:
            return

        if not self.enable:
            return

        if not self.isInitialized: 

            # TODO : Figure out error handling when these fail 
            # ^ @Juan: handle errors inside abort and close. see stop,close in 
            # other device classes for inspiration. - Preston
            for session in self.sessions:
                session.abort()
                session.close()

            self.sessions = []  # reset

        iterables = zip(self.idleStates, self.initialStates,
                        self.activeChannels, self.resourceNames)
        for idle_state, init_state, chan_list, resource in iterables:
            self.sessions.append(HSDIOSession(resource))
            session = self.sessions[-1]

            try:
                session.init_generation_sess()
                # TODO : deal with error case where session is not initiated
                session.assign_dynamic_channels(chan_list)
                session.configure_sample_clock(self.clockRate)
                session.configure_generation_mode(
                    generation_mode=HSDIOSession.NIHSDIO_VAL_SCRIPTED
                )
                session.configure_initial_state(chan_list, init_state)
                session.configure_idle_state(chan_list, idle_state)

                for trig in self.scriptTriggers:
                    if trig.trig_type == trig.TYPES["Level"]:  # Level type
                        session.configure_digital_level_script_trigger(
                            trig.trig_ID,  # str
                            trig.source,  # str
                            trig.level    # int
                        )
                    else:  # Edge type is default when initialized
                        session.configure_digital_edge_script_trigger(
                            trig.trig_ID,
                            trig.source,
                            trig.edge
                        )

                if self.startTrigger.wait_for_start_trigger:
                    session.configure_digital_edge_start_trigger(
                        self.startTrigger.source,
                        self.startTrigger.edge
                    )
            except (AssertionError, HSDIOError):
                session.abort()
                session.close()
                raise

        self.isInitialized = True

    def update(self):
        """
        write waveforms to the HSDIO on-board storage
        """

        self.wvf_written = False

        if self.stop_connections or self.reset_connection:
            return

        if not self.enable:
            return

        for wf in self.waveformArr:

            wv_arr = wf.wave_split()
            # for each HSDIO card (e.g., Rb experiment has two cards)
            for session, wave in zip(self.sessions, wv_arr):

                fmt, data = wave.decompress()
                try:
                    if format == "WDT":
                        # grouping = HSDIOSession.NIHSDIO_VAL_GROUP_BY_CHANNEL
                        grouping = HSDIOSession.NIHSDIO_VAL_GROUP_BY_SAMPLE
                        session.write_waveform_wdt(
                            wave.name,
                            max(wave.transitions),
                            grouping,
                            data
                        )
                    elif format == "uInt32":
                        session.write_waveform_uint32(
                            wave.name,
                            max(wave.transitions),
                            data
                        )
                except HSDIOError as e:
                    m = f"{e}\nError writing waveform. Waveform has not been updated",
                    raise HSDIOError(e.error_code, m)
        self.wvf_written = True

    def is_done(self) -> bool:
        """
        Check if the tasks being run are completed

        Return:
            'done': True if tasks completed, connection was stopped or reset, or
                self.enable is False. False otherwise.
        """

        done = True
        if not (self.stop_connections or self.reset_connection) and self.enable:

            for session in self.sessions:
                error_code, _is_done = session.is_done()
                if not _is_done:
                    done = False
                    break

        return done

    def start(self):
        """
        Start the tasks
        """
        if not (self.stop_connections or self.reset_connection) and self.enable:
            for session in self.sessions:
                try:
                    session.initiate()
                except HSDIOError:
                    session.abort()
                    session.close()
                    raise

    def stop(self):
        """
        Abort the session
        """
        if self.enable:
            for session in self.sessions:
                session.abort()

    def log_settings(self, wf_arr, wf_names):  # TODO : @Juan Implement
        pass
        # the labview code has HSDIO.settings specifically for reading out the
        # settings on the front panel. for debugging, we could just have this
        # log certain HSDIO attributes

        # log stuff, call settings in the server code for debugging?

    def print_txt(self, node):  # for debugging
        self.logger.info(f"{node.tag} = {node.text}")<|MERGE_RESOLUTION|>--- conflicted
+++ resolved
@@ -6,7 +6,7 @@
 Instruments HSDIO hardware. 
 """
 
-from ctypes import * # open to suggestions on making this better with minimal obstruction to workflow
+from ctypes import *
 import numpy as np
 import xml.etree.ElementTree as ET
 import os
@@ -23,7 +23,7 @@
 from pxierrors import XMLError
 
 
-class HSDIO(Instrument): # could inherit from an Instrument class if helpful
+class HSDIO(Instrument):
 
     if platform.machine().endswith("64"):
         programsDir32 = "Program Files (x86)"
@@ -68,34 +68,20 @@
         super().load_xml(node)
 
         for child in node:
-<<<<<<< HEAD
         
             try:
+
                 self.logger.debug(child)
                 # handle each tag by name:
                 if child.tag == "enable":
-                    self.enable = self.str_to_bool(child.text)
-=======
-            self.logger.debug(child)
-            # handle each tag by name:
-            if child.tag == "enable":
-                self.enable = Instrument.str_to_bool(child.text)
-
-            elif child.tag == "description":
-                self.description = child.text
->>>>>>> b38ccf2c
+                    self.enable = Instrument.str_to_bool(child.text)
 
                 elif child.tag == "description":
                     self.description = child.text
 
-<<<<<<< HEAD
                 elif child.tag == "resourceName":
                     resources = np.array(child.text.split(","))
                     self.resourceNames = resources
-=======
-            elif child.tag == "clockRate":
-                self.clockRate = float(child.text)
->>>>>>> b38ccf2c
 
                 elif child.tag == "clockRate":
                     self.clockRate = self.str_to_float(child.text)
