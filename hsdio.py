"""
HSDIO class for the PXI Server
SaffmanLab, University of Wisconsin - Madison

For parsing XML strings which specify triggers and waveforms to be loaded to National
Instruments HSDIO hardware. 
"""

from ctypes import * # open to suggestions on making this better with minimal obstruction to workflow
import numpy as np
import xml.etree.ElementTree as ET
import os
import struct
import platform # for checking the os bit
import logging
from ni_hsdio import HsdioSession, HSDIOError
from typing import List

## local class imports
from instrumentfuncs import str_to_bool
from trigger import Trigger, StartTrigger
from waveform import HSDIOWaveform
from instrument import Instrument


class HSDIO(Instrument): # could inherit from an Instrument class if helpful

    if platform.machine().endswith("64"):
        programsDir32 = "Program Files (x86)"
    else:
        programsDir32 = "Program Files"

    dllpath32 = os.path.join(f"C:\{programsDir32}\IVI Foundation\IVI\Bin", "niHSDIO.dll")
    dllpath64 = os.path.join("C:\Program Files\IVI Foundation\IVI\Bin", "niHSDIO_64.dll")

    def __init__(self, pxi):
        super().__init__(pxi, "HSDIO")

        # device settings
        self.logger = logging.getLogger(str(self.__class__))
        self.pxi = pxi
        self.resourceNames = np.array([], dtype=str)
        self.clockRate = 2*10**7  # 20 MHz
        self.hardwareAlignmentQuantum = 1 # (in samples)
        self.activeChannels = np.array([], dtype=c_int32)
        self.initialStates = np.array([], dtype=str)
        self.idleStates = np.array([], dtype=str)
        self.pulseGenScript = """script script 1
                                      wait 1
                                   end script"""
        self.scriptTriggers: List[Trigger] = []
        self.startTrigger: StartTrigger = StartTrigger()
        self.description = ""

        # These two have are related to one another, each session is attached to a handle, each handle can support man
        # sessions. Sessions now have an attribute HsdioSession.handle (a python string)
<<<<<<< HEAD
        self.instrumentHandles: List[str] = []  # List to hold instrument handles
        self.sessions: List[HsdioSession] = []  # List to hold HsdioSession objects
        self.waveformArr: List[HSDIOWaveform] = []
=======
        self.instrumentHandles = []  # array to hold instrument handles; CAN PROBABLY DELETE; sessions takes care of this
        self.sessions = []  # array to hold HsdioSession objects
        self.waveformArr = []
>>>>>>> d3f2e46a

        # whether or not we've actually populated the attributes above
        self.isInitialized = False
        # check this to see if waveform has been written and updated without error
        self.wvf_written = False

    def load_xml(self, node):
        """
        iterate through node's children and parse xml by tag to update HSDIO
        device settings
        'node': type is ET.Element. tag should be "HSDIO"
        """

        assert node.tag == self.expectedRoot, "This XML is not tagged for the HSDIO"

        for child in node:
            try:

                # the LabView code ignores non-element nodes. not sure if this
                # equivalent
                if type(child) == ET.Element:
                    self.logger.debug(child)
                    # handle each tag by name:
                    if child.tag == "enable":
                        self.enable = self.str_to_bool(child.text)

                    elif child.tag == "description":
                        self.description = child.text

                    elif child.tag == "resourceName":
                        resources = np.array(child.text.split(","))
                        self.resourceNames = resources

                    elif child.tag == "clockRate":
                        clock_rate = self.str_to_float(child.text)
                        self.clockRate = clock_rate

                    elif child.tag == "hardwareAlignmentQuantum":
                        self.hardwareAlignmentQuantum = child.text

                    elif child.tag == "triggers":

                        if type(child) == ET.Element:
                            trigger_node = child
                            for t_child in trigger_node:
                                if type(t_child) == ET.Element:  # TODO : Should we deal with the else?
                                    self.scriptTriggers.append(Trigger(t_child))

                    elif child.tag == "waveforms":
                        self.logger.debug("found a waveform")
                        wvforms_node = child
                        for wvf_child in wvforms_node:
                            if type(wvf_child) == ET.Element:  # TODO : Should we deal with the else?
                                if wvf_child.tag == "waveform":
                                    self.waveformArr.append(HSDIOWaveform(wvf_child))

                    elif child.tag == "script":
                        self.pulseGenScript = "Loren Ipsum"  # TODO : @Preston What goes here?

                    elif child.tag == "startTrigger":
                        self.startTrigger = StartTrigger(child)

                    elif child.tag == "InitialState":
                        self.initialStates = np.array(child.text.split(","))

                    elif child.tag == "IdleState":
                        self.idleStates = np.array(child.text.split(","))

                    elif child.tag == "ActiveChannels":
                        self.activeChannels = np.array(child.text.split("\n"))

                    else:
                        self.logger.warning("Not a valid XML tag for HSDIO initialization")
            except AssertionError as e:
                self.logger.error(e, exc_info=True)
                raise

    def init(self):
        """
        set up the triggering, initial states, script triggers, etc
        """

        if not (self.stop_connections or self.reset_connection):

            if self.isInitialized:

<<<<<<< HEAD
                # TODO : Figure out error handling for this case
                for session in self.sessions:
=======
                for session in self.sessions: #
>>>>>>> d3f2e46a
                    session.abort()
                    session.close()
                    pass

                self.sessions = []  # reset

            if self.enable:

                iterables = zip(self.idleStates, self.initialStates,
                                self.activeChannels, self.resourceNames)
                for idle_state, init_state, chan_list, resource in iterables:
                    self.sessions.append(HsdioSession(resource))
                    session = self.sessions[-1]

                    try:
                        session.init_generation_sess()
                    except HSDIOError as e:
                        self.logger.error(f"{e}\nError Initiating session.", exc_info=True)
                        raise

                    try:
                        session.assign_dynamic_channels(chan_list)
                        session.configure_sample_clock(self.clockRate)
                        # TODO : use defined constant
                        session.configure_generation_mode(generation_mode=15)
                        session.configure_initial_state(chan_list, init_state)
                        session.configure_idle_state(chan_list,idle_state)
                    except HSDIOError as e:
                        self.logger.error(
                            f"{e}\nError setting generation parameters.",
                            exc_info=True
                        )
                        raise

                    try:
                        for trig in self.scriptTriggers:

                            # implement this in a better way so not hard-coding the numeric code
                            if trig.trig_type == trig.TYPES["Level"]:  # Level type

                                session.configure_digital_level_script_trigger(
                                    trig.trig_ID,  # str
                                    trig.source,  # str
                                    trig.level    # int
                                )

                            else:  # Edge type is default when initialized

                                session.configure_digital_edge_script_trigger(
                                    trig.trig_ID,
                                    trig.source,
                                    trig.edge
                                )
                    except HSDIOError as e:
                        self.logger.error(f"{e}\nError Configuring script triggers", exc_info=True)
                        raise

                    try:
                        if self.startTrigger.wait_for_start_trigger:
                            session.configure_digital_edge_start_trigger(
                                self.startTrigger.source,
                                self.startTrigger.edge
                            )
                    except HSDIOError as e:
                        self.logger.error(f"{e}\nError Configuring start trigger", exc_info=True)
                        raise

            self.isInitialized = True

    def update(self):
        """
        write waveforms to the HSDIO on-board storage
        """

        self.wvf_written = False

        if self.stop_connections or self.reset_connection:
            return

        if self.enable:

            for wf in self.waveformArr:

                wv_arr = wf.wave_split()
                # for each HSDIO card (e.g., Rb experiment has two cards)
                for i, session in enumerate(self.sessions):

                    wave = wv_arr[i]
                    fmt, data = wave.decompress()
                    try:
                        if format == "WDT":
                            session.write_waveform_wdt(
                                wave.name,
                                max(wave.transitions),
                                71,  # Group by sample for group by channel use 72
                                data
                            )
                        elif format == "uInt32":
                            session.write_waveform_uint32(
                                wave.name,
                                max(wave.transitions),
                                data
                            )
<<<<<<< HEAD
                    except HSDIOError as e:
                        self.logger.error(
                            f"{e}\nError writing waveform. Waveform has not been updated",
                            exc_info=True
                        )
        self.wvf_written = True
=======
    
    
    def is_done(self) -> bool:
        """
        Check if the tasks being run are completed
        
        Return:
            'done': True if tasks completed, connection was stopped or reset, or
                self.enable is False. False otherwise.
        """
        
        done = True
        if not (self.stop_connections or self.reset_connection) and self.enable:
            
            for session in self.sessions:
                error_code, _is_done = session.is_done()
                # TODO : handle errors logically here or upstream
                if not _is_done:
                    done = False
                    break

        return done
 
    
    def start(self):
        """
        Start the tasks
        """
        if not (self.stop_connections or self.reset_connection) and self.enable:
            for session in self.sessions:
                error_code = self.session.initiate()
                

    def stop(self):
        """
        Abort the session
        """
        if self.enable:
            for session in self.sessions:
                error_code = session.abort()
>>>>>>> d3f2e46a

    def settings(self, wf_arr, wf_names):  # TODO : @Juan Implement
        pass
        # the labview code has HSDIO.settings specifically for reading out the
        # settings on the front panel. for debugging, we could just have this
        # log certain HSDIO attributes

<<<<<<< HEAD
        # log stuff, call settings in the server code for debugging?
=======
        # log stuff, call settings in the server code for debugging?


    def print_txt(self, node): # for debugging
        self.logger.info(f"{node.tag} = {node.text}")
>>>>>>> d3f2e46a
<|MERGE_RESOLUTION|>--- conflicted
+++ resolved
@@ -54,15 +54,9 @@
 
         # These two have are related to one another, each session is attached to a handle, each handle can support man
         # sessions. Sessions now have an attribute HsdioSession.handle (a python string)
-<<<<<<< HEAD
-        self.instrumentHandles: List[str] = []  # List to hold instrument handles
+        self.instrumentHandles: List[str] = []  # List to hold instrument handles; CAN PROBABLY DELETE; sessions takes care of this
         self.sessions: List[HsdioSession] = []  # List to hold HsdioSession objects
         self.waveformArr: List[HSDIOWaveform] = []
-=======
-        self.instrumentHandles = []  # array to hold instrument handles; CAN PROBABLY DELETE; sessions takes care of this
-        self.sessions = []  # array to hold HsdioSession objects
-        self.waveformArr = []
->>>>>>> d3f2e46a
 
         # whether or not we've actually populated the attributes above
         self.isInitialized = False
@@ -149,12 +143,8 @@
 
             if self.isInitialized:
 
-<<<<<<< HEAD
                 # TODO : Figure out error handling for this case
                 for session in self.sessions:
-=======
-                for session in self.sessions: #
->>>>>>> d3f2e46a
                     session.abort()
                     session.close()
                     pass
@@ -258,28 +248,25 @@
                                 max(wave.transitions),
                                 data
                             )
-<<<<<<< HEAD
                     except HSDIOError as e:
                         self.logger.error(
                             f"{e}\nError writing waveform. Waveform has not been updated",
                             exc_info=True
                         )
         self.wvf_written = True
-=======
-    
-    
+
     def is_done(self) -> bool:
         """
         Check if the tasks being run are completed
-        
+
         Return:
             'done': True if tasks completed, connection was stopped or reset, or
                 self.enable is False. False otherwise.
         """
-        
+
         done = True
         if not (self.stop_connections or self.reset_connection) and self.enable:
-            
+
             for session in self.sessions:
                 error_code, _is_done = session.is_done()
                 # TODO : handle errors logically here or upstream
@@ -288,8 +275,7 @@
                     break
 
         return done
- 
-    
+
     def start(self):
         """
         Start the tasks
@@ -297,7 +283,6 @@
         if not (self.stop_connections or self.reset_connection) and self.enable:
             for session in self.sessions:
                 error_code = self.session.initiate()
-                
 
     def stop(self):
         """
@@ -306,7 +291,6 @@
         if self.enable:
             for session in self.sessions:
                 error_code = session.abort()
->>>>>>> d3f2e46a
 
     def settings(self, wf_arr, wf_names):  # TODO : @Juan Implement
         pass
@@ -314,12 +298,7 @@
         # settings on the front panel. for debugging, we could just have this
         # log certain HSDIO attributes
 
-<<<<<<< HEAD
         # log stuff, call settings in the server code for debugging?
-=======
-        # log stuff, call settings in the server code for debugging?
-
 
     def print_txt(self, node): # for debugging
-        self.logger.info(f"{node.tag} = {node.text}")
->>>>>>> d3f2e46a
+        self.logger.info(f"{node.tag} = {node.text}")