--- conflicted
+++ resolved
@@ -22,11 +22,7 @@
 from instrument import Instrument
 
 
-<<<<<<< HEAD
-class HSDIO:  # could inherit from an Instrument class if helpful
-=======
 class HSDIO(Instrument): # could inherit from an Instrument class if helpful
->>>>>>> c2c2474c
 
     if platform.machine().endswith("64"):
         programsDir32 = "Program Files (x86)"
@@ -64,27 +60,7 @@
         # whether or not we've actually populated the attributes above
         self.isInitialized = False
         
-<<<<<<< HEAD
-    
-    @property
-    def reset_connection(self) -> bool:
-        return self.pxi.reset_connection
-
-    @reset_connection.setter
-    def reset_connection(self, value):
-        self.pxi.reset_connection = value
-
-    @property
-    def stop_connections(self) ->bool:
-        return self.pxi.stop_connections
-
-    @stop_connections.setter
-    def stop_connections(self, value):
-        self.pxi.stop_connections = value
-
-=======
-        
->>>>>>> c2c2474c
+
     def load_xml(self, node):
         """
         iterate through node's children and parse xml by tag to update HSDIO
